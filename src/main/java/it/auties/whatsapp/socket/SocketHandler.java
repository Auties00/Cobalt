--- conflicted
+++ resolved
@@ -222,10 +222,6 @@
             authHandler.checkRegistrationStatus();
         }
 
-<<<<<<< HEAD
-        this.session = SocketSession.of(options);
-        return session.connect(this);
-=======
         this.session = SocketSession.of(options.clientType());
         return session.connect(this)
                 .thenCompose(ignored -> loginFuture);
@@ -233,7 +229,6 @@
 
     public CompletableFuture<Void> loginFuture(){
         return loginFuture;
->>>>>>> 9b2160c3
     }
 
     public CompletableFuture<Void> logoutFuture(){
