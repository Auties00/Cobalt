package it.auties.whatsapp.binary;

import it.auties.bytes.Bytes;
import it.auties.curve25519.Curve25519;
import it.auties.protobuf.api.model.ProtobufSchema;
import it.auties.whatsapp.api.QrHandler;
import it.auties.whatsapp.api.SerializationStrategy;
import it.auties.whatsapp.api.SerializationStrategy.Event;
import it.auties.whatsapp.api.WhatsappListener;
import it.auties.whatsapp.api.WhatsappOptions;
import it.auties.whatsapp.controller.WhatsappKeys;
import it.auties.whatsapp.controller.WhatsappStore;
import it.auties.whatsapp.crypto.*;
import it.auties.whatsapp.model.action.*;
import it.auties.whatsapp.model.chat.Chat;
import it.auties.whatsapp.model.chat.ChatMute;
import it.auties.whatsapp.model.chat.GroupMetadata;
import it.auties.whatsapp.model.contact.Contact;
import it.auties.whatsapp.model.contact.ContactJid;
import it.auties.whatsapp.model.contact.ContactStatus;
import it.auties.whatsapp.model.info.MessageInfo;
import it.auties.whatsapp.model.media.MediaConnection;
import it.auties.whatsapp.model.message.device.DeviceSentMessage;
import it.auties.whatsapp.model.message.model.MediaMessage;
import it.auties.whatsapp.model.message.model.MessageContainer;
import it.auties.whatsapp.model.message.model.MessageKey;
import it.auties.whatsapp.model.message.model.MessageStatus;
import it.auties.whatsapp.model.message.server.ProtocolMessage;
import it.auties.whatsapp.model.message.server.SenderKeyDistributionMessage;
import it.auties.whatsapp.model.request.Node;
import it.auties.whatsapp.model.request.Request;
import it.auties.whatsapp.model.setting.EphemeralSetting;
import it.auties.whatsapp.model.signal.auth.*;
import it.auties.whatsapp.model.signal.auth.ClientPayload.ClientPayloadBuilder;
import it.auties.whatsapp.model.signal.keypair.SignalPreKeyPair;
import it.auties.whatsapp.model.signal.keypair.SignalSignedKeyPair;
import it.auties.whatsapp.model.signal.message.SignalDistributionMessage;
import it.auties.whatsapp.model.signal.message.SignalMessage;
import it.auties.whatsapp.model.signal.message.SignalPreKeyMessage;
import it.auties.whatsapp.model.signal.sender.SenderKeyName;
import it.auties.whatsapp.model.sync.*;
import it.auties.whatsapp.model.sync.RecordSync.Operation;
import it.auties.whatsapp.util.*;
import jakarta.websocket.*;
import jakarta.websocket.ClientEndpointConfig.Configurator;
import lombok.Getter;
import lombok.NonNull;
import lombok.Setter;
import lombok.SneakyThrows;
import lombok.experimental.Accessors;
import lombok.extern.java.Log;

import java.net.URI;
import java.nio.charset.StandardCharsets;
import java.time.ZonedDateTime;
import java.util.*;
import java.util.Map.Entry;
import java.util.concurrent.*;
import java.util.function.Consumer;
import java.util.function.Function;
import java.util.stream.Collectors;
import java.util.stream.IntStream;
import java.util.stream.Stream;

import static it.auties.whatsapp.api.SerializationStrategy.Event.*;
import static it.auties.whatsapp.model.request.Node.*;
import static jakarta.websocket.ContainerProvider.getWebSocketContainer;
import static java.lang.Long.parseLong;
import static java.lang.Runtime.getRuntime;
import static java.util.Map.of;
import static java.util.Objects.requireNonNull;
import static java.util.Objects.requireNonNullElse;
import static java.util.concurrent.CompletableFuture.completedFuture;
import static java.util.concurrent.Executors.newSingleThreadScheduledExecutor;
import static java.util.stream.Collectors.*;

@Accessors(fluent = true)
@ClientEndpoint(configurator = BinarySocket.OriginPatcher.class)
@Log
public class BinarySocket implements JacksonProvider, SignalSpecification{
    @Getter(onMethod = @__(@NonNull))
    @Setter(onParam = @__(@NonNull))
    private Session session;

    private boolean loggedIn;

    private ScheduledExecutorService pingService;

    @NonNull
    private final WhatsappOptions options;

    @NonNull
    private final HandshakeHandler handshakeHandler;

    @NonNull
    private final StreamHandler streamHandler;

    @NonNull
    private final MessageHandler messageHandler;

    @NonNull
    private final AppStateHandler appStateHandler;

    @NonNull
    private final PreKeysHandler preKeysHandler;

    @Getter
    @NonNull
    private WhatsappKeys keys;

    @Getter
    @NonNull
    private WhatsappStore store;

    private Handshake handshake;

    private CompletableFuture<Void> loginFuture;

    static {
        getWebSocketContainer().setDefaultMaxSessionIdleTimeout(0);
    }

    public BinarySocket(@NonNull WhatsappOptions options, @NonNull WhatsappStore store, @NonNull WhatsappKeys keys) {
        this.options = options;
        this.store = store;
        this.keys = keys;
        this.handshakeHandler = new HandshakeHandler();
        this.streamHandler = new StreamHandler();
        this.messageHandler = new MessageHandler();
        this.appStateHandler = new AppStateHandler();
        this.pingService = newSingleThreadScheduledExecutor();
        this.preKeysHandler = new PreKeysHandler();
        getRuntime().addShutdownHook(new Thread(() -> serialize(ON_CLOSE)));
        serialize(PERIODICALLY, this::schedulePeriodicSerialization);
        serialize(CUSTOM);
    }

    private void schedulePeriodicSerialization(SerializationStrategy strategy) {
        store.requestsService()
                .scheduleAtFixedRate(() -> strategy.serialize(store, keys),
                        0, strategy.period(), strategy.unit());
    }

    private void serialize(Event event) {
        serialize(event, strategy -> strategy.serialize(store, keys));
    }

    private void serialize(Event event, Consumer<SerializationStrategy> strategyConsumer) {
        if(!options.serialization()){
            return;
        }

        if(options.debug()){
            System.out.printf("Serializing for event %s%n", event.name().toLowerCase(Locale.ROOT));
        }

        options.serializationStrategies()
                .stream()
                .filter(strategy -> strategy.trigger() == event)
                .forEach(strategyConsumer);
    }

    @OnOpen
    @SneakyThrows
    public void onOpen(@NonNull Session session) {
        if(options.debug()){
            System.out.println("Opened");
        }

        session(session);
        if(loggedIn){
            return;
        }

        this.handshake = new Handshake(keys);
        handshake.updateHash(keys.ephemeralKeyPair().publicKey());
        var clientHello = new ClientHello(keys.ephemeralKeyPair().publicKey());
        var handshakeMessage = new HandshakeMessage(clientHello);
        Request.with(handshakeMessage)
                .sendWithPrologue(session(), keys, store);
    }

    @OnMessage
    public void onBinary(byte @NonNull [] raw) {
        var message = new BinaryMessage(raw);
        if(message.decoded().isEmpty()){
            return;
        }

        var header = message.decoded().getFirst();
        if(!loggedIn){
            handshakeHandler.sendUserPayload(header.toByteArray());
            return;
        }

        message.toNodes(keys)
                .forEach(this::handleNode);
    }

    private void handleNode(Node deciphered) {
        if(options.debug()) {
            var pretty = deciphered.toString();
            System.out.println("Received: " + (pretty.length() > 1000 ? pretty.substring(0, 1000) : pretty));
        }

        store.resolvePendingRequest(deciphered, false);
        streamHandler.digest(deciphered);
    }

    @SneakyThrows
    public CompletableFuture<Void> connect() {
        if(loginFuture == null || loginFuture.isDone()){
            this.loginFuture = new CompletableFuture<>();
        }

        getWebSocketContainer().connectToServer(this, URI.create(options.whatsappUrl()));
        return loginFuture;
    }

    @SneakyThrows
    @SuppressWarnings("ResultOfMethodCallIgnored")
    public void await(){
        pingService.awaitTermination(Integer.MAX_VALUE, TimeUnit.DAYS);
    }

    public CompletableFuture<Void> reconnect(){
        return disconnect()
                .thenComposeAsync(ignored -> connect());
    }

    @SneakyThrows
    public CompletableFuture<Void> disconnect(){
        changeState(false);
        session.close();
        return completedFuture(null); // session#close is a synchronous operation
    }

    public CompletableFuture<Void> logout(){
        if (keys.hasCompanion()) {
            var metadata = of("jid", keys.companion(), "reason", "user_initiated");
            var device = withAttributes("remove-companion-device", metadata);
            sendQuery("set", "md", device);
        }

        return disconnect()
                .thenRunAsync(this::changeKeys);
    }

    private void changeState(boolean loggedIn){
        this.loggedIn = loggedIn;
        keys.clear();
    }

    @OnClose
    public void onClose(){
        if(options.debug()){
            System.out.println("Closed");
        }

        if(loginFuture != null && !loginFuture.isDone()){
            loginFuture.complete(null);
        }

        if(loggedIn) {
            store.callListeners(listener -> listener.onDisconnected(true));
            reconnect();
            return;
        }

        store.callListeners(listener -> listener.onDisconnected(false));
        store.dispose();
        serialize(ON_CLOSE);
        pingService.shutdownNow();
    }

    @OnError
    public void onError(Throwable throwable){
        serialize(ON_ERROR);
        handleError(throwable);
    }

    private <T> T handleError(Throwable throwable){
        throwable.printStackTrace();
        return null;
    }

    public CompletableFuture<Node> send(Node node){
        if(options.debug()){
            System.out.println("Sending: " + node);
        }

        return node.toRequest(node.id() == null ? store.nextTag() : null)
                .send(session(), keys, store);
    }

    public CompletableFuture<Void> sendWithNoResponse(Node node){
        return node.toRequest(node.id() == null ? store.nextTag() : null)
                .sendWithNoResponse(session(), keys, store);
    }

    @SafeVarargs
    public final CompletableFuture<Node> sendMessage(MessageInfo info, Entry<String, Object>... metadata){
        return messageHandler.encode(info, metadata)
                .thenComposeAsync(this::send);
    }

    public CompletableFuture<Node> sendQuery(String method, String category, Node... body){
        return sendQuery(null, ContactJid.SOCKET,
                method, category, null, body);
    }

    public CompletableFuture<Node> sendQuery(String method, String category, Map<String, Object> metadata, Node... body){
        return sendQuery(null, ContactJid.SOCKET,
                method, category, metadata, body);
    }

    public CompletableFuture<Node> sendQuery(ContactJid to, String method, String category, Node... body){
        return sendQuery(null, to,
                method, category, null, body);
    }

    public CompletableFuture<Node> sendQuery(String id, ContactJid to, String method, String category, Map<String, Object> metadata, Node... body){
        var attributes = Attributes.of(metadata)
                .put("id", id, Objects::nonNull)
                .put("type", method)
                .put("to", to)
                .put("xmlns", category, Objects::nonNull)
                .map();
        return send(withChildren("iq", attributes, body));
    }

    public CompletableFuture<List<Node>> sendInteractiveQuery(Node queryNode, Node... queryBody) {
        var query = withChildren("query", queryNode);
        var list = withChildren("list", queryBody);
        var sync = withChildren("usync",
                of("sid", store.nextTag(), "mode", "query", "last", "true", "index", "0", "context", "interactive"),
                query, list);
        return sendQuery("get", "usync", sync)
                .thenApplyAsync(this::parseQueryResult);
    }

    private List<Node> parseQueryResult(Node result) {
        return result.findNodes("usync")
                .stream()
                .map(node -> node.findNode("list"))
                .map(node -> node.findNodes("user"))
                .flatMap(Collection::stream)
                .toList();
    }

    @SneakyThrows
    private CompletableFuture<GroupMetadata> queryGroupMetadata(ContactJid group){
        var body = withAttributes("query", of("request", "interactive"));
        return sendQuery(group, "get", "w:g2", body)
                .thenApplyAsync(node -> GroupMetadata.of(node.findNode("group"))); //  content=[Node[description=error, attributes={code=403, text=forbidden}]]P
    }

    private void sendSyncReceipt(MessageInfo info, String type){
        var receipt = withAttributes("receipt",
                of("to",  ContactJid.of(keys.companion().user(), ContactJid.Server.USER), "type", type, "id", info.key().id()));
        sendWithNoResponse(receipt);
    }

    private void sendReceipt(ContactJid jid, ContactJid participant, List<String> messages, String type) {
        if(messages.isEmpty()){
            return;
        }

        var attributes = Attributes.empty()
                .put("id", messages.get(0))
                .put("t", Clock.now() / 1000)
                .put("to", jid)
                .put("type", type, Objects::nonNull)
                .put("participant", participant, Objects::nonNull, value -> !Objects.equals(jid, value));
        var receipt = withChildren("receipt",
                attributes.map(), toMessagesNode(messages));
        sendWithNoResponse(receipt);
    }
    private List<Node> toMessagesNode(List<String> messages) {
        if (messages.size() <= 1) {
            return null;
        }

        return messages.subList(1, messages.size())
                .stream()
                .map(id -> withAttributes("item", of("id", id)))
                .toList();
    }

    private void sendMessageAck(Node node, Map<String, Object> metadata){
        var to = node.attributes()
                .getJid("from")
                .orElseThrow(() -> new NoSuchElementException("Missing from in message ack"));
        var attributes = Attributes.of(metadata)
                .put("id", node.id())
                .put("to", to)
                .put("participant", node.attributes().getNullableString("participant"), Objects::nonNull)
                .map();
        var receipt = withAttributes("ack", attributes);
        sendWithNoResponse(receipt);
    }

    private void changeKeys() {
        keys.delete();
        var newId = Keys.registrationId();
        this.keys = WhatsappKeys.newKeys(newId);
        var newStore = WhatsappStore.newStore(newId);
        newStore.listeners().addAll(store.listeners());
        this.store = newStore;
    }

    public static class OriginPatcher extends Configurator{
        @Override
        public void beforeRequest(@NonNull Map<String, List<String>> headers) {
            headers.put("Origin", List.of("https://web.whatsapp.com"));
            headers.put("Host", List.of("web.whatsapp.com"));
        }
    }

    private class HandshakeHandler {
        @SneakyThrows
        private void sendUserPayload(byte[] message) {
            var serverHello = PROTOBUF.reader()
                    .with(ProtobufSchema.of(HandshakeMessage.class))
                    .readValue(message, HandshakeMessage.class)
                    .serverHello();
            handshake.updateHash(serverHello.ephemeral());
            var sharedEphemeral = Curve25519.sharedKey(serverHello.ephemeral(), keys.ephemeralKeyPair().privateKey());
            handshake.mixIntoKey(sharedEphemeral);

            var decodedStaticText = handshake.cipher(serverHello.staticText(), false);
            var sharedStatic = Curve25519.sharedKey(decodedStaticText, keys.ephemeralKeyPair().privateKey());
            handshake.mixIntoKey(sharedStatic);
            handshake.cipher(serverHello.payload(), false);

            var encodedKey = handshake.cipher(keys.noiseKeyPair().publicKey(), true);
            var sharedPrivate = Curve25519.sharedKey(serverHello.ephemeral(), keys.noiseKeyPair().privateKey());
            handshake.mixIntoKey(sharedPrivate);

            var encodedPayload = handshake.cipher(createUserPayload(), true);
            var clientFinish = new ClientFinish(encodedKey, encodedPayload);
            var handshakeMessage = new HandshakeMessage(clientFinish);
            Request.with(handshakeMessage)
                    .sendWithNoResponse(session(), keys, store)
                    .thenRunAsync(() -> changeState(true))
                    .thenRunAsync(handshake::finish);
        }

        @SneakyThrows
        private byte[] createUserPayload() {
            var builder = ClientPayload.builder()
                    .connectReason(ClientPayload.ClientPayloadConnectReason.USER_ACTIVATED)
                    .connectType(ClientPayload.ClientPayloadConnectType.WIFI_UNKNOWN)
                    .userAgent(createUserAgent())
                    .passive(true)
                    .webInfo(new WebInfo(WebInfo.WebInfoWebSubPlatform.WEB_BROWSER));
            return PROTOBUF.writeValueAsBytes(finishUserPayload(builder));
        }

        private ClientPayload finishUserPayload(ClientPayloadBuilder builder) {
            if(keys.hasCompanion()){
                return builder.username(parseLong(keys.companion().user()))
                        .device(keys.companion().device())
                        .build();
            }

            return builder.regData(createRegisterData())
                    .build();
        }

        private UserAgent createUserAgent() {
            return UserAgent.builder()
                    .appVersion(options.whatsappVersion())
                    .platform(UserAgent.UserAgentPlatform.WEB)
                    .releaseChannel(UserAgent.UserAgentReleaseChannel.RELEASE)
                    .mcc("000")
                    .mnc("000")
                    .osVersion("0.1")
                    .manufacturer("")
                    .device("Desktop")
                    .osBuildNumber("0.1")
                    .localeLanguageIso6391("en")
                    .localeCountryIso31661Alpha2("US")
                    .build();
        }

        @SneakyThrows
        private CompanionData createRegisterData() {
            return CompanionData.builder()
                    .buildHash(options.whatsappVersion().toHash())
                    .companion(PROTOBUF.writeValueAsBytes(createCompanionProps()))
                    .id(BytesHelper.intToBytes(keys.id(), 4))
                    .keyType(BytesHelper.intToBytes(KEY_TYPE, 1))
                    .identifier(keys.identityKeyPair().publicKey())
                    .signatureId(keys.signedKeyPair().encodedId())
                    .signaturePublicKey(keys.signedKeyPair().publicKey())
                    .signature(keys.signedKeyPair().signature())
                    .build();
        }

        private Companion createCompanionProps() {
            return Companion.builder()
                    .os(options.description())
                    .version(new Version(4, 0, 0))
                    .platformType(Companion.CompanionPropsPlatformType.CHROME)
                    .requireFullSync(false)
                    .build();
        }
    }

    private class StreamHandler {
        private static final byte[] MESSAGE_HEADER = {6, 0};
        private static final byte[] SIGNATURE_HEADER = {6, 1};

        private void digest(@NonNull Node node) {
            switch (node.description()) {
                case "ack" -> digestAck(node);
                case "call" -> digestCall(node);
                case "failure" -> digestFailure(node);
                case "ib" -> digestIb(node);
                case "iq" -> digestIq(node);
                case "receipt" -> digestReceipt(node);
                case "stream:error" -> digestError(node);
                case "success" -> digestSuccess();
                case "message" -> digestMessage(node);
                case "notification" -> digestNotification(node);
                case "presence", "chatstate" -> digestChatState(node);
            }
        }

        private void digestMessage(Node node) {
            messageHandler.decode(node);
            serialize(ON_MESSAGE);
        }

        private void digestChatState(Node node) {
            var chatJid = node.attributes()
                    .getJid("from")
                    .orElseThrow(() -> new NoSuchElementException("Missing from in chat state update"));
            var participantJid = node.attributes()
                    .getJid("participant")
                    .orElse(chatJid);
            var updateType = node.attributes()
                    .getOptionalString("type")
                    .orElseGet(() -> node.children().getFirst().description());
            var status = ContactStatus.forValue(updateType);
            store.findContactByJid(participantJid)
                    .ifPresent(contact -> updateContactPresence(chatJid, status, contact));
        }

        private void updateContactPresence(ContactJid chatJid, ContactStatus status, Contact contact) {
            contact.lastKnownPresence(status);
            contact.lastSeen(ZonedDateTime.now());
            store.findChatByJid(chatJid)
                    .ifPresent(chat -> updateChatPresence(status, contact, chat));
        }

        private void updateChatPresence(ContactStatus status, Contact contact, Chat chat) {
            chat.presences().put(contact, status);
            store.callListeners(listener -> {
                listener.onContactPresence(chat, contact, status);
                if (status != ContactStatus.PAUSED) {
                    return;
                }

                listener.onContactPresence(chat, contact, ContactStatus.AVAILABLE);
            });
        }

        private void digestReceipt(Node node) {
            var type = node.attributes().getNullableString("type");
            var status = MessageStatus.forValue(type);
            if(status != null) {
                updateMessageStatus(node, status);
            }

            var attributes = Attributes.empty()
                    .put("class", "receipt")
                    .put("type", type, Objects::nonNull);
            sendMessageAck(node, attributes.map());
        }

        private void updateMessageStatus(Node node, MessageStatus status) {
            node.attributes().getJid("from")
                    .flatMap(store::findChatByJid)
                    .ifPresent(chat -> updateMessageStatus(node, status, chat));
        }

        private void updateMessageStatus(Node node, MessageStatus status, Chat chat) {
            var participant = node.attributes().getJid("participant")
                    .flatMap(store::findContactByJid)
                    .orElse(null);
            var messageIds = Stream.ofNullable(node.findNode("list"))
                    .map(list -> list.findNodes("item"))
                    .flatMap(Collection::stream)
                    .map(item -> item.attributes().getOptionalString("id"))
                    .flatMap(Optional::stream)
                    .collect(Collectors.toList());
            messageIds.add(node.attributes().getRequiredString("id"));
            messageIds.stream()
                    .map(messageId -> store.findMessageById(chat, messageId))
                    .flatMap(Optional::stream)
                    .forEach(message -> updateMessageStatus(status, participant, message));
        }

        private void updateMessageStatus(MessageStatus status, Contact participant, MessageInfo message) {
            var chat = message.chat()
                    .orElseThrow(() -> new NoSuchElementException("Missing chat in status update"));
            message.status(status);
            if(participant != null){
                message.individualStatus().put(participant, status);
            }

            store.callListeners(listener -> {
                if(participant == null) {
                    listener.onMessageStatus(message, status);
                }

                listener.onMessageStatus(chat, participant, message, status);
            });
        }

        private void digestCall(Node node) {
            var call = node.children().peekFirst();
            if(call == null){
                return;
            }

            sendMessageAck(node, of("class", "call", "type", call.description()));
        }

        private void digestAck(Node node) {
            var clazz = node.attributes().getString("class");
            if (!Objects.equals(clazz, "message")) {
                return;
            }

            var from = node.attributes().getJid("from")
                    .orElseThrow(() -> new NoSuchElementException("Cannot digest ack: missing from"));
            var receipt = withAttributes("ack",
                    of("class", "receipt", "id", node.id(), "from", from));
            sendWithNoResponse(receipt);
        }

        private void digestNotification(Node node) {
            var type = node.attributes().getString("type", null);
            sendMessageAck(node, of("class", "notification", "type", type));
            if (!Objects.equals(type, "server_sync")) {
                return;
            }

            var update = node.findNode("collection");
            if (update == null) {
                return;
            }

            var patchName = BinarySync.forName(update.attributes().getRequiredString("name"));
            appStateHandler.pull(patchName);
        }

        private void digestIb(Node node) {
            var dirty = node.findNode("dirty");
            if(dirty == null){
                Validate.isTrue(!node.hasNode("downgrade_webclient"),
                        "Multi device beta is not enabled. Please enable it from Whatsapp");
                return;
            }

            var type = dirty.attributes().getString("type");
            if(!Objects.equals(type, "account_sync")){
                return;
            }

            var timestamp = dirty.attributes().getString("timestamp");
            sendQuery("set", "urn:xmpp:whatsapp:dirty",
                    withAttributes("clean", of("type", type, "timestamp", timestamp)));
        }

        private void digestFailure(Node node) {
            var statusCode = node.attributes().getLong("reason");
            var reason = node.attributes().getString("location");
            handleFailure(statusCode, reason, reason);
        }

        private void handleFailure(long statusCode, String reason, String location) {
            Validate.isTrue(shouldHandleFailure(statusCode, reason),
                    "Invalid or expired credentials: socket failed with status code %s at %s", statusCode, location);
            log.warning("Handling failure caused by %s at %s with status code %s: restoring session".formatted(reason, location, statusCode));
            store.clear();
            changeKeys();
            reconnect();
        }

        private boolean shouldHandleFailure(long statusCode, String reason) {
            return store.listeners()
                    .stream()
                    .allMatch(listener -> listener.onFailure(statusCode, reason));
        }

        private void digestError(Node node) {
            var statusCode = node.attributes().getInt("code");
            switch (statusCode) {
                case 515 -> reconnect();
                case 401 -> handleStreamError(node, statusCode);
                default -> handleStreamError(node);
            }
        }

        private void handleStreamError(Node node) {
            Validate.isTrue(node.findNode("xml-not-well-formed") == null,
                    "An invalid node was sent to Whatsapp");
            node.children().forEach(error -> store.resolvePendingRequest(error, true));
        }

        private void handleStreamError(Node node, int statusCode) {
            var child = node.children().getFirst();
            var type = child.attributes().getString("type");
            var reason = child.attributes().getString("reason", null);
            handleFailure(statusCode, requireNonNullElse(reason, type), requireNonNullElse(reason, type));
        }

        private void digestSuccess() {
            confirmConnection();
            preKeysHandler.upload();
            createPingTask();
            sendStatusUpdate();
            loginFuture.complete(null);
            store.callListeners(WhatsappListener::onLoggedIn);
            if (!store.hasSnapshot()) {
                return;
            }

            store.callListeners(WhatsappListener::onChats);
            store.callListeners(WhatsappListener::onContacts);
        }

        private void createPingTask() {
            if(pingService.isShutdown()){
                pingService = newSingleThreadScheduledExecutor();
            }

            pingService.scheduleAtFixedRate(this::sendPing, 20L, 20L, TimeUnit.SECONDS);
        }

        private void sendStatusUpdate() {
            var presence = withAttributes("presence", of("type", "available"));
            sendWithNoResponse(presence);
            sendQuery("get", "blocklist");
            sendQuery("get", "privacy", with("privacy"));
            sendQuery("get", "abt", withAttributes("props", of("protocol", "1")));
            sendQuery("get", "w", with("props"))
                    .thenAcceptAsync(this::parseProps);
        }

        private void parseProps(Node result) {
            var properties = result.findNode("props")
                    .findNodes("prop")
                    .stream()
                    .map(node -> Map.entry(node.attributes().getString("name"), node.attributes().getString("value")))
                    .collect(Collectors.toMap(Entry::getKey, Entry::getValue));
            store.callListeners(listener -> listener.onMetadata(properties));
        }

        private void sendPing() {
            if(!loggedIn){
                pingService.shutdownNow();
                return;
            }

            sendQuery("get", "w:p", with("ping"));
        }

        @SneakyThrows
        private void createMediaConnection(){
            if(!loggedIn){
                return;
            }

            sendQuery("set", "w:m", with("media_conn"))
                    .thenApplyAsync(MediaConnection::ofNode)
                    .thenApplyAsync(this::scheduleMediaConnection)
                    .thenApplyAsync(store::mediaConnection)
                    .exceptionallyAsync(BinarySocket.this::handleError);
        }

        private MediaConnection scheduleMediaConnection(MediaConnection connection) {
            CompletableFuture.delayedExecutor(connection.ttl(), TimeUnit.SECONDS)
                    .execute(this::createMediaConnection);
            return connection;
        }

        private void digestIq(Node node) {
            var container = node.children().peekFirst();
            if(container == null){
                return;
            }

            if (container.description().equals("pair-device")) {
                generateQrCode(node, container);
                return;
            }

            if (!container.description().equals("pair-success")) {
                return;
            }

            confirmQrCode(node, container);
        }

        private void confirmConnection() {
            sendQuery("set", "passive", with("active"))
                    .thenRunAsync(this::createMediaConnection);
        }

<<<<<<< HEAD
=======
        private void sendPreKeys() {
            if(keys.hasPreKeys()){
                return;
            }

            var preKeys = IntStream.range(1, 31)
                    .mapToObj(SignalPreKeyPair::random)
                    .peek(keys.preKeys()::add)
                    .map(SignalPreKeyPair::toNode)
                    .toList();
            sendQuery(
                    "set",
                    "encrypt",
                    with("registration", BytesHelper.intToBytes(keys.id(), 4)),
                    with("type", KEY_BUNDLE_TYPE),
                    with("identity", keys.identityKeyPair().publicKey()),
                    withChildren("list", preKeys),
                    keys.signedKeyPair().toNode()
            );
        }

>>>>>>> 1cdf7e8e
        private void generateQrCode(Node node, Node container) {
            printQrCode(container);
            sendConfirmNode(node, null);
        }

        private void printQrCode(Node container) {
            var ref = container.findNode("ref");
            var qr = new String(ref.bytes(), StandardCharsets.UTF_8);
            var matrix = QrGenerator.generate(keys, qr);
            if (!store.listeners().isEmpty()) {
                store.callListeners(listener -> Objects.requireNonNull(listener.onQRCode(matrix), "Invalid QR handler").accept(matrix));
                return;
            }

            QrHandler.toTerminal().accept(matrix);
        }

        @SneakyThrows
        private void confirmQrCode(Node node, Node container) {
            saveCompanion(container);

            var deviceIdentity = requireNonNull(container.findNode("device-identity"), "Missing device identity");
            var advIdentity = PROTOBUF.reader()
                    .with(ProtobufSchema.of(SignedDeviceIdentityHMAC.class))
                    .readValue(deviceIdentity.bytes(), SignedDeviceIdentityHMAC.class);
            var advSign = Hmac.calculateSha256(advIdentity.details(), keys.companionKey());
            if(!Arrays.equals(advIdentity.hmac(), advSign)) {
                handleFailure(503, "hmac_validation", "login_adv_sign");
                return;
            }

            var account = PROTOBUF.reader()
                    .with(ProtobufSchema.of(SignedDeviceIdentity.class))
                    .readValue(advIdentity.details(), SignedDeviceIdentity.class);
            var message = Bytes.of(MESSAGE_HEADER)
                    .append(account.details())
                    .append(keys.identityKeyPair().publicKey())
                    .toByteArray();
            if(!Curve25519.verifySignature(account.accountSignatureKey(), message, account.accountSignature())) {
                handleFailure(503, "hmac_validation", "login_verify_signature");
                return;
            }

            var deviceSignatureMessage = Bytes.of(SIGNATURE_HEADER)
                    .append(account.details())
                    .append(keys.identityKeyPair().publicKey())
                    .append(account.accountSignatureKey())
                    .toByteArray();
            account.deviceSignature(Curve25519.sign(keys.identityKeyPair().privateKey(), deviceSignatureMessage, true));

            var keyIndex = PROTOBUF.reader()
                    .with(ProtobufSchema.of(DeviceIdentity.class))
                    .readValue(account.details(), DeviceIdentity.class)
                    .keyIndex();

            var devicePairNode = withChildren("pair-device-sign",
                    with("device-identity",
                            of("key-index", keyIndex),
                            PROTOBUF.writeValueAsBytes(account.withoutKey())));

            keys.companionIdentity(account);
            sendConfirmNode(node, devicePairNode);
        }

        private void sendConfirmNode(Node node, Node content) {
            var attributes = Attributes.empty()
                    .put("id", node.id())
                    .put("type", "result")
                    .put("to", ContactJid.SOCKET)
                    .map();
            var request = withChildren("iq", attributes, content);
            sendWithNoResponse(request);
        }

        private void saveCompanion(Node container) {
            var node = requireNonNull(container.findNode("device"), "Missing device");
            var companion = node.attributes().getJid("jid")
                    .orElseThrow(() -> new NoSuchElementException("Missing companion"));
            keys.companion(companion);
        }
    }

    private class PreKeysHandler {
        private static final int DEFAULT_PRE_KEYS_SIZE = 30;

        public void upload() {
            if(keys.hasPreKeys()){
                return;
            }

            var preKeys = IntStream.range(0, DEFAULT_PRE_KEYS_SIZE)
                    .mapToObj(SignalPreKeyPair::ofIndex)
                    .peek(keys.preKeys()::add)
                    .map(SignalPreKeyPair::toNode)
                    .toList();


            sendQuery("set", "encrypt",
                    with("registration", BytesHelper.intToBytes(keys.id(), 4)),
                    with("type", KEY_BUNDLE_TYPE),
                    with("identity", keys.signedKeyPair().publicKey()),
                    with("list", preKeys),
                    keys.signedKeyPair().toNode()
            );
        }
    }

    private class MessageHandler {
        private final CacheMap<ContactJid, GroupMetadata> groupsCache;
        private final CacheMap<String, List<ContactJid>> devicesCache;
        public MessageHandler() {
            this.groupsCache = new CacheMap<>();
            this.devicesCache = new CacheMap<>();
        }

        @SafeVarargs
        @SneakyThrows
        public final CompletableFuture<Node> encode(MessageInfo info, Entry<String, Object>... attributes) {
            var encodedMessage = BytesHelper.pad(PROTOBUF.writeValueAsBytes(info.message()));
            if (isConversation(info)) {
                var deviceMessage = MessageContainer.of(DeviceSentMessage.newDeviceSentMessage(info.chatJid().toString(), info.message(), null));
                var encodedDeviceMessage = BytesHelper.pad(PROTOBUF.writeValueAsBytes(deviceMessage));
                var knownDevices = List.of(keys.companion().toUserJid(), info.chatJid());
<<<<<<< HEAD
                var otherDevices = querySyncDevices(knownDevices, true);
                var sessions = createConversationSessions(append(knownDevices, otherDevices), encodedMessage, encodedDeviceMessage);
                return createEncodedMessageNode(info, sessions, null, attributes);
=======
                return getDevices(knownDevices, true)
                        .thenApplyAsync(otherDevices -> append(knownDevices, otherDevices))
                        .thenComposeAsync(allDevices -> createConversationSessions(allDevices, encodedMessage, encodedDeviceMessage))
                        .thenApplyAsync(sessions -> createEncodedMessageNode(info, sessions, null, attributes));
>>>>>>> 1cdf7e8e
            }

            var senderName = new SenderKeyName(info.chatJid().toString(), keys.companion().toSignalAddress());
            var groupBuilder = new GroupBuilder(keys);
            var groupSignalMessage = groupBuilder.createOutgoing(senderName);
            var groupCipher = new GroupCipher(senderName, keys);
            var groupWhatsappMessage = groupCipher.encrypt(encodedMessage);
            return groupsCache.getOptional(info.chatJid())
                    .map(CompletableFuture::completedFuture)
                    .orElseGet(() -> queryGroupMetadata(info.chatJid()))
                    .thenComposeAsync(this::getDevices)
                    .thenComposeAsync(allDevices -> createGroupSessions(info, groupSignalMessage, allDevices))
                    .thenApplyAsync(distributionMessages -> createEncodedMessageNode(info, distributionMessages, groupWhatsappMessage, attributes));
        }

        private boolean isConversation(MessageInfo info) {
            return info.chatJid().type() == ContactJid.Type.USER
                    || info.chatJid().type() == ContactJid.Type.STATUS;
        }

        @SafeVarargs
        @SneakyThrows
        private Node createEncodedMessageNode(MessageInfo info, List<Node> participants, Node descriptor, Entry<String, Object>... metadata) {
            var body = new ArrayList<Node>();
            if(descriptor != null){
                body.add(descriptor);
            }

            if(!participants.isEmpty()){
                body.add(withChildren("participants", participants));
            }

            if(hasPreKeyMessage(participants)) {
                body.add(with("device-identity", PROTOBUF.writeValueAsBytes(keys.companionIdentity())));
            }

            var attributes = Attributes.of(metadata)
                    .put("id", info.id())
                    .put("type", "text")
                    .put("to", info.chatJid())
                    .map();
            return withChildren("message", attributes, body);
        }

        private boolean hasPreKeyMessage(List<Node> participants) {
            return participants.stream()
                    .map(Node::children)
                    .flatMap(Collection::stream)
                    .map(node -> node.attributes().getOptionalString("type"))
                    .flatMap(Optional::stream)
                    .anyMatch("pkmsg"::equals);
        }

        private CompletableFuture<List<Node>> createConversationSessions(List<ContactJid> contacts, byte[] message, byte[] deviceMessage) {
            var partitioned = contacts.stream()
                    .collect(partitioningBy(contact -> Objects.equals(contact.user(), keys.companion().user())));
            var companions = partitioned.get(true);
            var others = partitioned.get(false);
            return createSessions(companions, deviceMessage)
                    .thenCombineAsync(createSessions(others, message), this::append);
        }

        @SneakyThrows
        private CompletableFuture<List<Node>> createGroupSessions(MessageInfo info, SignalDistributionMessage signalMessage, List<ContactJid> participants) {
            var missingParticipants= participants.stream()
                    .filter(participant -> !keys.hasSession(participant.toSignalAddress()))
                    .toList();
            if(missingParticipants.isEmpty()){
                return completedFuture(List.of());
            }

            var whatsappMessage = MessageContainer.of(new SenderKeyDistributionMessage(info.chatJid().toString(), signalMessage.serialized()));
            var paddedMessage = BytesHelper.pad(PROTOBUF.writeValueAsBytes(whatsappMessage));
            return createSessions(missingParticipants, paddedMessage);
        }

        private CompletableFuture<List<Node>> createSessions(List<ContactJid> contacts, byte[] message) {
            var missingSessions = contacts.stream()
                    .filter(contact -> !keys.hasSession(contact.toSignalAddress()))
                    .map(contact -> withAttributes("user", of("jid", contact, "reason", "identity")))
                    .toList();
            if(missingSessions.isEmpty()){
                return completedFuture(encryptSessions(contacts, message));
            }

            return sendQuery("get", "encrypt", withChildren("key", missingSessions))
                    .thenAcceptAsync(this::parseSessions)
                    .thenApplyAsync(ignored -> encryptSessions(contacts, message));
        }

        private void parseSessions(Node result) {
            result.findNode("list")
                    .findNodes("user")
                    .forEach(this::parseSession);
        }

        private void parseSession(Node node) {
            Validate.isTrue(!node.hasNode("error"),
                    "Erroneous session node",
                    SecurityException.class);
            var jid = node.attributes().getJid("jid")
                    .orElseThrow(() -> new NoSuchElementException("Missing jid for session"));
            var signedKey = node.findNode("skey");
            var key = node.findNode("key");
            var identity = node.findNode("identity");
            var registrationId = node.findNode("registration");

            var builder = new SessionBuilder(jid.toSignalAddress(), keys);
            builder.createOutgoing(
                    BytesHelper.bytesToInt(registrationId.bytes(), 4),
                    Keys.withHeader(identity.bytes()),
                    SignalSignedKeyPair.of(signedKey).orElseThrow(),
                    SignalSignedKeyPair.of(key).orElse(null)
            );
        }

        private List<Node> encryptSessions(List<ContactJid> contacts, byte[] message) {
            return contacts.stream()
                    .map(contact -> encryptSession(contact, message))
                    .toList();
        }

        private Node encryptSession(ContactJid contact, byte[] message) {
            if(options.debug()){
                System.out.println("Creating session for " + contact.toSignalAddress());
            }

            var cipher = new SessionCipher(contact.toSignalAddress(), keys);
            var encrypted = cipher.encrypt(message);
            return withChildren("to", of("jid", contact), encrypted);
        }

        private CompletableFuture<List<ContactJid>> getDevices(GroupMetadata metadata) {
            groupsCache.put(metadata.jid(), metadata);
            return getDevices(metadata.participantsJids(), false);
        }

        private CompletableFuture<List<ContactJid>> getDevices(List<ContactJid> contacts, boolean excludeSelf) {
            var partitioned = contacts.stream()
                    .collect(partitioningBy(contact -> devicesCache.containsKey(contact.user()), toUnmodifiableList()));
            var cached = partitioned.get(true)
                    .stream()
                    .map(ContactJid::user)
                    .map(devicesCache::getOptional)
                    .flatMap(Optional::stream)
                    .flatMap(Collection::stream)
                    .toList();
            var missing = partitioned.get(false);
<<<<<<< HEAD
            return missing.isEmpty() ? cached : append(cached, querySyncDevicesFromWhatsapp(missing, excludeSelf));
=======
            if (missing.isEmpty()) {
                return completedFuture(cached);
            }

            return queryDevices(missing, excludeSelf)
                    .thenApplyAsync(missingDevices -> append(cached, missingDevices));
>>>>>>> 1cdf7e8e
        }

        @SneakyThrows
        private CompletableFuture<List<ContactJid>> queryDevices(List<ContactJid> contacts, boolean excludeSelf) {
            var contactNodes = contacts.stream()
                    .map(contact -> withAttributes("user", of("jid", contact)))
                    .toList();
            var body = withChildren("usync",
                    of("sid", store.nextTag(), "mode", "query", "last", "true", "index", "0", "context", "message"),
                    withChildren("query", withAttributes("devices", of("version", "2"))),
                    withChildren("list", contactNodes));
            return sendQuery("get", "usync", body)
                    .thenApplyAsync(result -> parseDevices(result, excludeSelf));
        }

        private List<ContactJid> parseDevices(Node node, boolean excludeSelf) {
            var results = node.children()
                    .stream()
                    .map(child -> child.findNode("list"))
                    .filter(Objects::nonNull)
                    .map(Node::children)
                    .flatMap(Collection::stream)
                    .map(entry -> parseDevice(entry, excludeSelf))
                    .flatMap(Collection::stream)
                    .toList();
            devicesCache.putAll(results.stream().collect(groupingBy(ContactJid::user)));
            return results;
        }

        private List<ContactJid> parseDevice(Node wrapper, boolean excludeSelf) {
            var jid = wrapper.attributes().getJid("jid")
                    .orElseThrow(() -> new NoSuchElementException("Missing jid for sync device"));
            return wrapper.findNode("devices")
                    .findNode("device-list")
                    .children()
                    .stream()
                    .map(child -> parseDeviceId(child, jid, excludeSelf))
                    .flatMap(Optional::stream)
                    .map(id -> ContactJid.ofDevice(jid.user(), id))
                    .toList();
        }

        private Optional<Integer> parseDeviceId(Node child, ContactJid jid, boolean excludeSelf) {
            var deviceId = child.attributes().getInt("id");
            return child.description().equals("device")
                    && (!excludeSelf || deviceId != 0)
                    && (!jid.user().equals(keys.companion().user()) || keys.companion().device() != deviceId)
                    && (deviceId == 0 || child.attributes().hasKey("key-index")) ? Optional.of(deviceId) : Optional.empty();
        }

        public void decode(Node node) {
            var pushName = node.attributes().getString("notify");
            var timestamp = node.attributes().getLong("t");
            var id = node.attributes().getRequiredString("id");
            if(options.debug()) {
                System.out.printf("Decoding message with id %s%n", id);
            }

            var from = node.attributes().getJid("from")
                    .orElseThrow(() -> new NoSuchElementException("Missing from"));
            var recipient = node.attributes().getJid("recipient")
                    .orElse(from);
            var participant = node.attributes().getJid("participant")
                    .orElse(null);
            var messageBuilder = MessageInfo.newMessageInfo();
            var keyBuilder = MessageKey.newMessageKey();
            switch (from.type()){
                case USER, OFFICIAL_BUSINESS_ACCOUNT, STATUS, ANNOUNCEMENT, COMPANION -> {
                    keyBuilder.chatJid(recipient);
                    messageBuilder.senderJid(from);
                }

                case GROUP, GROUP_CALL, BROADCAST -> {
                    var sender = requireNonNull(participant, "Missing participant in group message");
                    keyBuilder.chatJid(from);
                    messageBuilder.senderJid(sender);
                }

                default -> throw new IllegalArgumentException("Cannot decode message, unsupported type: %s".formatted(from.type().name()));
            }

            var key = keyBuilder.id(id).create();
            var info = messageBuilder.storeId(store.id())
                    .key(key)
                    .pushName(pushName)
                    .timestamp(timestamp)
                    .create();

            node.findNodes("enc")
                    .forEach(messageNode -> decodeMessage(info, node, messageNode, from));
        }

        private void decodeMessage(MessageInfo info, Node container, Node messageNode, ContactJid from) {
            try {
                sendMessageAck(container, of("class", "receipt"));
                var encodedMessage = messageNode.bytes();
                var messageType = messageNode.attributes().getString("type");
                var buffer = decodeCipheredMessage(info, encodedMessage, messageType);
                if(buffer.isEmpty()){
                    return;
                }

                var decodedMessage = PROTOBUF.reader()
                        .with(ProtobufSchema.of(MessageContainer.class))
                        .readValue(BytesHelper.unpad(buffer.get()), MessageContainer.class);
                info.message(decodedMessage.content() instanceof DeviceSentMessage deviceSentMessage ? MessageContainer.of(deviceSentMessage.message().content()) : decodedMessage);
                handleStubMessage(info);
                switch (info.message().content()){
                    case SenderKeyDistributionMessage distributionMessage -> handleDistributionMessage(distributionMessage, from);
                    case ProtocolMessage protocolMessage -> handleProtocolMessage(info, protocolMessage, Objects.equals(container.attributes().getString("category"), "peer"));
                    default -> saveMessage(info);
                }
                sendReceipt(info.chatJid(), info.senderJid(), List.of(info.key().id()), null);
            }catch (Throwable throwable){
                log.warning("An exception occurred while processing a message: " + throwable.getMessage());
                log.warning("The application will continue running normally, but submit an issue on GitHub");
                throwable.printStackTrace();
            }
        }

        private void handleStubMessage(MessageInfo info) {
            if(!info.hasStub()) {
                return;
            }

            log.warning("Received stub %s with %s: unsupported!".formatted(info.stubType(), info.stubParameters()));
        }

        private Optional<byte[]> decodeCipheredMessage(MessageInfo info, byte[] message, String type) {
            try {
                return Optional.of(switch (type) {
                    case "skmsg" -> {
                        var senderName = new SenderKeyName(info.chatJid().toString(), info.senderJid().toSignalAddress());
                        var signalGroup = new GroupCipher(senderName, keys);
                        yield signalGroup.decrypt(message);
                    }

                    case "pkmsg" -> {
                        var session = new SessionCipher(info.chatJid().toSignalAddress(), keys);
                        var preKey = SignalPreKeyMessage.ofSerialized(message);
                        yield session.decrypt(preKey);
                    }

                    case "msg" -> {
                        var session = new SessionCipher(info.chatJid().toSignalAddress(), keys);
                        var signalMessage = SignalMessage.ofSerialized(message);
                        yield session.decrypt(signalMessage);
                    }

                    default -> throw new IllegalArgumentException("Unsupported encoded message type: %s".formatted(type));
                });
            }catch (Exception exception){
                streamHandler.handleFailure(400,
                        exception instanceof SecurityException ? "hmac_validation" : "%s: %s".formatted(exception.getClass().getSimpleName(), exception.getMessage()),
                        "message_decoding");
                return Optional.empty();
            }
        }

        private void saveMessage(MessageInfo info) {
            if(info.message().content() instanceof MediaMessage mediaMessage){
                mediaMessage.storeId(info.storeId());
            }

            if(info.chatJid().equals(ContactJid.STATUS_ACCOUNT)){
                store.status().add(info);
                store.callListeners(listener -> listener.onNewStatus(info));
                return;
            }

            var chat = info.chat()
                    .orElseThrow(() -> new NoSuchElementException("Missing chat: %s".formatted(info.chatJid())));
            chat.messages().add(info);
            if(info.timestamp() <= store.initializationTimeStamp()){
                return;
            }

            store.callListeners(listener -> listener.onNewMessage(info));
        }

        private void handleDistributionMessage(SenderKeyDistributionMessage distributionMessage, ContactJid from) {
            var groupName = new SenderKeyName(distributionMessage.groupId(), from.toSignalAddress());
            var builder = new GroupBuilder(keys);
            var message = SignalDistributionMessage.ofSerialized(distributionMessage.data());
            builder.createIncoming(groupName, message);
        }

        @SneakyThrows
        private void handleProtocolMessage(MessageInfo info, ProtocolMessage protocolMessage, boolean peer){
            switch(protocolMessage.type()) {
                case HISTORY_SYNC_NOTIFICATION -> {
                    var compressed = Medias.download(protocolMessage.historySyncNotification(), store);
                    var decompressed = BytesHelper.deflate(compressed);
                    var history = PROTOBUF.reader()
                            .with(ProtobufSchema.of(HistorySync.class))
                            .readValue(decompressed, HistorySync.class);

                    switch(history.syncType()) {
                        case INITIAL_BOOTSTRAP -> {
                            history.conversations().forEach(store::addChat);
                            store.hasSnapshot(true);
                            store.callListeners(WhatsappListener::onChats);
                        }

                        case FULL -> history.conversations().forEach(store::addChat);

                        case INITIAL_STATUS_V3 -> {
                            history.statusV3Messages()
                                    .stream()
                                    .peek(message -> message.storeId(store.id()))
                                    .forEach(store.status()::add);
                            store.callListeners(WhatsappListener::onStatus);
                        }

                        case RECENT -> history.conversations()
                                .forEach(this::handleRecentMessage);

                        case PUSH_NAME -> {
                            history.pushNames()
                                    .forEach(this::handNewPushName);
                            store.callListeners(WhatsappListener::onContacts);
                        }
                    }

                    sendSyncReceipt(info, "hist_sync");
                }

                case APP_STATE_SYNC_KEY_SHARE -> {
                    keys.addAppKeys(protocolMessage.appStateSyncKeyShare().keys());
                    if(options.debug()) System.out.println("Initial pull");
                    appStateHandler.pull(BinarySync.values());
                }

                case REVOKE -> {
                    var chat = info.chat()
                            .orElseThrow(() -> new NoSuchElementException("Missing chat: %s".formatted(info.chatJid())));
                    var message = store.findMessageById(chat, protocolMessage.key().id())
                            .orElseThrow(() -> new NoSuchElementException("Missing message"));
                    chat.messages().add(message);
                    store.callListeners(listener -> listener.onMessageDeleted(message, true));
                }

                case EPHEMERAL_SETTING -> {
                    var chat = info.chat()
                            .orElseThrow(() -> new NoSuchElementException("Missing chat: %s".formatted(info.chatJid())));
                    chat.ephemeralMessagesToggleTime(info.timestamp())
                            .ephemeralMessageDuration(protocolMessage.ephemeralExpiration());
                    var setting = new EphemeralSetting(info.ephemeralDuration(), info.timestamp());
                    store.callListeners(listener -> listener.onSetting(setting));
                }
            }

            if (!peer) {
                return;
            }

            sendSyncReceipt(info, "peer_msg");
        }

        private void handNewPushName(PushName pushName) {
            var jid = ContactJid.of(pushName.id());
            store.findContactByJid(jid)
                    .orElseGet(() -> createContact(jid))
                    .chosenName(pushName.name());
            var action = new ContactAction(pushName.name(), null);
            store.callListeners(listener -> listener.onAction(action));
        }

        private Contact createContact(ContactJid jid) {
            var newContact = Contact.ofJid(jid);
            store.addContact(newContact);
            return newContact;
        }

        private void handleRecentMessage(Chat recent) {
            var oldChat = store.findChatByJid(recent.jid());
            if (oldChat.isEmpty()) {
                store.addChat(recent);
                return;
            }

            recent.messages()
                    .stream()
                    .peek(message -> message.storeId(store.id()))
                    .forEach(oldChat.get().messages()::add);
            store.callListeners(listener -> listener.onChatRecentMessages(oldChat.get()));
        }

        private <T> List<T> append(List<T> first, List<T> second) {
            return Stream.of(first, second)
                    .flatMap(Collection::stream)
                    .toList();
        }
    }

    private class AppStateHandler {
        private static final Semaphore PULL_SEMAPHORE = new Semaphore(1);
        private static final int MAX_SYNC_ATTEMPTS = 5;

        @SneakyThrows
        public CompletableFuture<Void> push(PatchRequest patch) {
            var index = patch.index().getBytes(StandardCharsets.UTF_8);
            var key = keys.appStateKeys().getLast();
            var hashState = keys.findHashStateByName(patch.type()).copy();
            var actionData = ActionDataSync.builder()
                    .index(index)
                    .value(patch.sync())
                    .padding(new byte[0])
                    .version(patch.version())
                    .build();
            var encodedActionData = PROTOBUF.writeValueAsBytes(actionData);
            var mutationKeys = MutationKeys.of(key.keyData().keyData());
            var encrypted = AesCbc.encrypt(encodedActionData, mutationKeys.macKey());
            var valueMac = generateMac(patch.operation(), encrypted, key.keyId().keyId(), mutationKeys.macKey());
            var indexMac = Hmac.calculateSha256(index, mutationKeys.indexKey());

            var generator = new LTHash(hashState);
            generator.mix(indexMac, valueMac, patch.operation());

            var result = generator.finish();
            hashState.hash(result.hash());
            hashState.indexValueMap(result.indexValueMap());
            hashState.version(hashState.version() + 1);

            var snapshotMac = generateSnapshotMac(hashState.hash(), hashState.version(), patch.type(), mutationKeys.snapshotMacKey());
            var syncId = new KeyId(key.keyId().keyId());
            var patchMac = generatePatchMac(snapshotMac, Bytes.of(valueMac), hashState.version(), patch.type(), mutationKeys.patchMacKey());
            var record = RecordSync.builder()
                    .index(new IndexSync(indexMac))
                    .value(new ValueSync(Bytes.of(encrypted, valueMac).toByteArray()))
                    .keyId(syncId)
                    .build();
            var mutation = MutationSync.builder()
                    .operation(patch.operation())
                    .record(record)
                    .build();
            var sync = PatchSync.builder()
                    .patchMac(patchMac)
                    .keyId(syncId)
                    .mutations(List.of(mutation))
                    .build();
            hashState.indexValueMap().put(Bytes.of(indexMac).toBase64(), valueMac);

            var collectionNode = withAttributes("collection",
                    of("name", patch.type(), "version", hashState.version() - 1));
            var patchNode = with("patch",
                    PROTOBUF.writeValueAsBytes(sync));
            return sendQuery("set", "w:sync:app:state",
                    withChildren("sync", collectionNode, patchNode))
                    .thenRunAsync(() -> parseSyncRequest(patch, hashState, sync));
        }

        private void parseSyncRequest(PatchRequest patch, LTHashState hashState, PatchSync sync) {
            keys.hashStates().put(patch.type(), hashState);
            decodePatch(patch.type(), hashState.version(), hashState, sync)
                    .stream()
                    .map(MutationsRecord::records)
                    .flatMap(Collection::stream)
                    .forEach(this::processSyncActions);
        }

        @SneakyThrows
        private void pull(BinarySync... syncs) {
            PULL_SEMAPHORE.acquire();
            if(options.debug()){
                System.out.printf("Pulling %s%n", Arrays.toString(syncs));
            }

            var states = Arrays.stream(syncs)
                    .map(LTHashState::new)
                    .peek(state -> keys.hashStates().put(state.name(), state))
                    .toList();

            var nodes = states.stream()
                    .map(LTHashState::toNode)
                    .toList();

            var request = withChildren("iq",
                    of("id", store.nextTag(), "to", ContactJid.SOCKET, "xmlns", "w:sync:app:state", "type", "set"),
                    withChildren("sync", nodes));
            send(request)
                    .thenApplyAsync(this::parseSyncRequest)
                    .thenApplyAsync(this::parsePatches)
                    .thenAcceptAsync(actions -> actions.forEach(this::processSyncActions))
                    .thenRunAsync(PULL_SEMAPHORE::release)
                    .exceptionallyAsync(this::handlePullError);
        }

        private Void handlePullError(Throwable exception) {
            PULL_SEMAPHORE.release();
            return handleError(exception);
        }

        private List<ActionDataSync> parsePatches(List<SnapshotSyncRecord> patches) {
            return patches.stream()
                    .map(patch -> parsePatch(patch, 0, null))
                    .flatMap(Collection::stream)
                    .toList();
        }

        private List<ActionDataSync> parsePatch(SnapshotSyncRecord patch, int tries, Throwable previousException) {
            try {
                var results = new ArrayList<ActionDataSync>();
                if (patch.hasSnapshot()) {
                    var decodedSnapshot = decodeSnapshot(patch.name(), patch.snapshot());
                    results.addAll(decodedSnapshot.records());
                }

                if (patch.hasPatches()) {
                    decodePatches(patch.name(), patch.patches())
                            .stream()
                            .map(MutationsRecord::records)
                            .forEach(results::addAll);
                }

                return results;
            } catch (Throwable throwable) {
                keys.hashStates().put(patch.name(), new LTHashState(BinarySync.forName(patch.name())));
                if (tries > MAX_SYNC_ATTEMPTS) {
                    throw new RuntimeException("Cannot parse patch", throwable);
                }

                return parsePatch(patch, tries + 1, createPatchException(throwable, previousException));
            }
        }

        private Throwable createPatchException(Throwable current, Throwable previous){
            if(previous == null){
                return current;
            }

            var innerException = current;
            while (innerException.getCause() != null){
                innerException = innerException.getCause();
            }

            innerException.initCause(previous);
            return current;
        }

        private List<SnapshotSyncRecord> parseSyncRequest(Node node) {
            var syncNode = node.findNode("sync");
            return syncNode == null ? List.of() : syncNode.findNodes("collection")
                    .stream()
                    .map(this::parseSync)
                    .toList();
        }

        private SnapshotSyncRecord parseSync(Node sync) {
            var snapshot = sync.findNode("snapshot");
            var name = sync.attributes().getString("name");
            var more = sync.attributes().getBool("has_more_patches");
            var snapshotSync = decodeSnapshot(snapshot);
            var patches = decodePatches(sync);
            return new SnapshotSyncRecord(name, snapshotSync, patches, more);
        }

        @SneakyThrows
        private SnapshotSync decodeSnapshot(Node snapshot)  {
            if(snapshot == null){
                return null;
            }

            var blob = PROTOBUF.reader()
                    .with(ProtobufSchema.of(ExternalBlobReference.class))
                    .readValue(snapshot.bytes(), ExternalBlobReference.class);
            var syncedData = Medias.download(blob, store);
            return PROTOBUF.reader()
                    .with(ProtobufSchema.of(SnapshotSync.class))
                    .readValue(syncedData, SnapshotSync.class);
        }

        private List<PatchSync> decodePatches(Node sync) {
            var versionCode = sync.attributes().getInt("version");
            return requireNonNullElse(sync.findNode("patches"), sync)
                    .findNodes("patch")
                    .stream()
                    .map(patch -> decodePatch(patch, versionCode))
                    .flatMap(Optional::stream)
                    .toList();
        }

        @SneakyThrows
        private Optional<PatchSync> decodePatch(Node patch, int versionCode) {
            if (!patch.hasContent()) {
                return Optional.empty();
            }

            var patchSync = PROTOBUF.reader()
                    .with(ProtobufSchema.of(PatchSync.class))
                    .readValue(patch.bytes(), PatchSync.class);
            if (!patchSync.hasVersion()) {
                var version = new VersionSync(versionCode + 1);
                patchSync.version(version);
            }

            return Optional.of(patchSync);
        }

        private void processSyncActions(ActionDataSync mutation) {
            var value = mutation.value();
            if(value == null){
                return;
            }

            var action = value.action();
            if (action != null){
                var jid = ContactJid.of(mutation.messageIndex().chatJid());
                var targetContact = store.findContactByJid(jid);
                var targetChat = store.findChatByJid(jid);
                var targetMessage = targetChat.flatMap(chat -> store.findMessageById(chat, mutation.messageIndex().messageId()));
                switch (action) {
                    case AndroidUnsupportedActions ignored -> {}
                    case ClearChatAction ignored -> targetChat.map(Chat::messages).ifPresent(SortedMessageList::clear);
                    case ContactAction contactAction -> updateName(targetContact.orElse(null), targetChat.orElse(null), contactAction);
                    case DeleteChatAction ignored -> targetChat.ifPresent(store.chats()::remove);
                    case DeleteMessageForMeAction ignored -> targetMessage.ifPresent(message -> targetChat.ifPresent(chat -> deleteMessage(message, chat)));
                    case MarkChatAsReadAction markAction -> targetChat.ifPresent(chat -> chat.unreadMessages(markAction.read() ? 0 : -1));
                    case MuteAction muteAction -> targetChat.ifPresent(chat -> chat.mute(ChatMute.muted(muteAction.muteEndTimestamp())));
                    case PinAction pinAction -> targetChat.ifPresent(chat -> chat.pinned(pinAction.pinned() ? mutation.value().timestamp() : 0));
                    case StarAction starAction -> targetMessage.ifPresent(message -> message.starred(starAction.starred()));
                    case ArchiveChatAction archiveChatAction -> targetChat.ifPresent(chat -> chat.archived(archiveChatAction.archived()));
                    default -> log.info("Unsupported sync: " + mutation.value().action());
                }

                store.callListeners(listener -> listener.onAction(action));
            }

            var setting = value.setting();
            if(setting != null){
                store.callListeners(listener -> listener.onSetting(setting));
            }

            var features = mutation.value().primaryFeature();
            if(features != null && !features.flags().isEmpty()){
                store.callListeners(listener -> listener.onFeatures(features.flags()));
            }
        }

        private void updateName(Contact contact, Chat chat, ContactAction contactAction) {
            if(contact != null) {
                contact.fullName(contactAction.fullName());
                contact.shortName(contactAction.firstName());
            }

            if(chat != null) {
                var name = Objects.requireNonNullElse(contactAction.firstName(), contactAction.fullName());
                chat.name(name);
            }
        }

        private void deleteMessage(MessageInfo message, Chat chat) {
            chat.messages().remove(message);
            store.callListeners(listener -> listener.onMessageDeleted(message, false));
        }

        private List<MutationsRecord> decodePatches(String name, List<PatchSync> patches) {
            var oldState = keys.findHashStateByName(name);
            var newState = oldState.copy();
            var result = patches.stream()
                    .map(patch -> decodePatch(name, oldState.version(), newState, patch))
                    .flatMap(Optional::stream)
                    .toList();
            keys.hashStates().put(name, newState);
            return result;
        }

        @SneakyThrows
        private Optional<MutationsRecord> decodePatch(String name, long minimumVersionNumber, LTHashState newState, PatchSync patch) {
            if(patch.hasExternalMutations()) {
                var blob = Medias.download(patch.externalMutations(), store);
                var mutationsSync = PROTOBUF.reader()
                        .with(ProtobufSchema.of(MutationsSync.class))
                        .readValue(blob, MutationsSync.class);
                patch.mutations().addAll(mutationsSync.mutations());
            }

            newState.version(patch.version().version());
            //   if(!Arrays.equals(calculateSyncMac(patch, name), patch.patchMac())){
            //                streamHandler.handleFailure(400, "sync_mac", "decode_patch");
            //                return Optional.empty();
            //            }

            var records = patch.mutations()
                    .stream()
                    .collect(Collectors.toMap(MutationSync::record, MutationSync::operation));
            var mutations = decodeMutations(records, newState);
            newState.hash(mutations.hash());
            newState.indexValueMap(mutations.indexValueMap());
            //    if(!Arrays.equals(generatePatchMac(name, newState, patch), patch.snapshotMac())){
            //                streamHandler.handleFailure(400, "patch_mac", "decode_patch");
            //                return Optional.empty();
            //            }

            return Optional.of(mutations)
                    .filter(ignored -> patch.version().version() == 0 || patch.version().version() > minimumVersionNumber);
        }

        private byte[] generatePatchMac(String name, LTHashState newState, PatchSync patch) {
            var appStateSyncKey = keys.findAppKeyById(patch.keyId().id())
                    .orElseThrow(() -> new NoSuchElementException("No keys available for mutation"));
            var mutationKeys = MutationKeys.of(appStateSyncKey.keyData().keyData());
            return generateSnapshotMac(newState.hash(), newState.version(), name, mutationKeys.snapshotMacKey());
        }

        private byte[] calculateSyncMac(PatchSync sync, String name) {
            var appStateSyncKey = keys.findAppKeyById(sync.keyId().id())
                    .orElseThrow(() -> new NoSuchElementException("No keys available for mutation"));
            var mutationKeys = MutationKeys.of(appStateSyncKey.keyData().keyData());
            var mutationMacs = sync.mutations()
                    .stream()
                    .map(mutation -> mutation.record().value().blob())
                    .map(Bytes::of)
                    .map(binary -> binary.slice(-KEY_LENGTH))
                    .reduce(Bytes.newBuffer(), Bytes::append);
            return generatePatchMac(sync.snapshotMac(), mutationMacs, sync.version().version(), name, mutationKeys.patchMacKey());
        }

        private MutationsRecord decodeSnapshot(String name, SnapshotSync snapshot) {
            var newState = new LTHashState(BinarySync.forName(name), snapshot.version().version());
            var records = snapshot.records()
                    .stream()
                    .collect(Collectors.toMap(Function.identity(), ignored -> Operation.SET));
            var mutations = decodeMutations(records, newState);
            newState.hash(mutations.hash());
            newState.indexValueMap(mutations.indexValueMap());
            if(!Arrays.equals(snapshot.mac(), computeSnapshotMac(name, snapshot, newState))){
                streamHandler.handleFailure(400, "decode_snapshot", "compute_snapshot_mac");
                return mutations;
            }

            var oldState = keys.findHashStateByName(name);
            var required = oldState.version() == 0 || newState.version() > oldState.version();
            if(!required){
                mutations.records().clear();
            }

            keys.hashStates().put(name, newState);
            return mutations;
        }

        private byte[] computeSnapshotMac(String name, SnapshotSync snapshot, LTHashState newState) {
            var encryptedKey = keys.findAppKeyById(snapshot.keyId().id())
                    .orElseThrow(() -> new NoSuchElementException("No keys available for mutation"));
            var mutationKeys = MutationKeys.of(encryptedKey.keyData().keyData());
            return generateSnapshotMac(newState.hash(), newState.version(), name, mutationKeys.snapshotMacKey());
        }

        private MutationsRecord decodeMutations(Map<RecordSync, Operation> syncs, LTHashState initialState) {
            var generator = new LTHash(initialState);
            var mutations = syncs.keySet()
                    .stream()
                    .map(mutation -> decodeMutation(syncs.get(mutation), mutation, generator))
                    .toList();
            var result = generator.finish();
            return new MutationsRecord(result.hash(), result.indexValueMap(), mutations);
        }

        @SneakyThrows
        private ActionDataSync decodeMutation(Operation operation, RecordSync sync, LTHash generator) {
            var appStateSyncKey = keys.findAppKeyById(sync.keyId().id())
                    .orElseThrow(() -> new NoSuchElementException("No keys available for mutation"));
            var mutationKeys = MutationKeys.of(appStateSyncKey.keyData().keyData());

            var blob = Bytes.of(sync.value().blob());
            var encryptedBlob = blob.cut(-KEY_LENGTH).toByteArray();
            var encryptedMac = blob.slice(-KEY_LENGTH).toByteArray();
            if(!Arrays.equals(generateMac(operation, encryptedBlob, sync.keyId().id(), mutationKeys.macKey()), encryptedMac)){
                streamHandler.handleFailure(400, "decode_mutation", "generate_mac");
                throw new RuntimeException("Cannot decode mutation: hmc validation failed");
            }

            var result = AesCbc.decrypt(encryptedBlob, mutationKeys.encKey());
            var actionSync = PROTOBUF.reader()
                    .with(ProtobufSchema.of(ActionDataSync.class))
                    .readValue(result, ActionDataSync.class);
            if(!Arrays.equals(sync.index().blob(), Hmac.calculateSha256(actionSync.index(), mutationKeys.indexKey()))){
                streamHandler.handleFailure(400, "decode_mutation", "index_blob");
                throw new RuntimeException("Cannot decode mutation: hmc validation failed");
            }

            generator.mix(sync.index().blob(), encryptedMac, operation);
            return actionSync;
        }

        private byte[] generateMac(Operation operation, byte[] data, byte[] keyId, byte[] key) {
            var keyData = Bytes.of(operation.content())
                    .append(keyId)
                    .toByteArray();

            var last = Bytes.newBuffer(MAC_LENGTH - 1)
                    .append(keyData.length)
                    .toByteArray();

            var total = Bytes.of(keyData, data, last).toByteArray();
            return Bytes.of(Hmac.calculateSha512(total, key))
                    .cut(KEY_LENGTH)
                    .toByteArray();
        }

        private byte[] generateSnapshotMac(byte[] ltHash, long version, String patchName, byte[] key) {
            var total = Bytes.of(ltHash)
                    .append(BytesHelper.longToBytes(version))
                    .append(patchName.getBytes(StandardCharsets.UTF_8))
                    .toByteArray();
            return Hmac.calculateSha256(total, key);
        }

        private byte[] generatePatchMac(byte[] snapshotMac, Bytes valueMacs, long version, String type, byte[] key) {
            var total = Bytes.of(snapshotMac)
                    .append(valueMacs)
                    .append(BytesHelper.longToBytes(version))
                    .append(type.getBytes(StandardCharsets.UTF_8))
                    .toByteArray();
            return Hmac.calculateSha256(total, key);
        }
    }
}<|MERGE_RESOLUTION|>--- conflicted
+++ resolved
@@ -90,7 +90,7 @@
     private final WhatsappOptions options;
 
     @NonNull
-    private final HandshakeHandler handshakeHandler;
+    private final AuthHandler authHandler;
 
     @NonNull
     private final StreamHandler streamHandler;
@@ -100,9 +100,6 @@
 
     @NonNull
     private final AppStateHandler appStateHandler;
-
-    @NonNull
-    private final PreKeysHandler preKeysHandler;
 
     @Getter
     @NonNull
@@ -124,12 +121,11 @@
         this.options = options;
         this.store = store;
         this.keys = keys;
-        this.handshakeHandler = new HandshakeHandler();
+        this.authHandler = new AuthHandler();
         this.streamHandler = new StreamHandler();
         this.messageHandler = new MessageHandler();
         this.appStateHandler = new AppStateHandler();
         this.pingService = newSingleThreadScheduledExecutor();
-        this.preKeysHandler = new PreKeysHandler();
         getRuntime().addShutdownHook(new Thread(() -> serialize(ON_CLOSE)));
         serialize(PERIODICALLY, this::schedulePeriodicSerialization);
         serialize(CUSTOM);
@@ -189,7 +185,7 @@
 
         var header = message.decoded().getFirst();
         if(!loggedIn){
-            handshakeHandler.sendUserPayload(header.toByteArray());
+            authHandler.sendUserPayload(header.toByteArray());
             return;
         }
 
@@ -417,7 +413,7 @@
         }
     }
 
-    private class HandshakeHandler {
+    private class AuthHandler {
         @SneakyThrows
         private void sendUserPayload(byte[] message) {
             var serverHello = PROTOBUF.reader()
@@ -493,7 +489,7 @@
                     .keyType(BytesHelper.intToBytes(KEY_TYPE, 1))
                     .identifier(keys.identityKeyPair().publicKey())
                     .signatureId(keys.signedKeyPair().encodedId())
-                    .signaturePublicKey(keys.signedKeyPair().publicKey())
+                    .signaturePublicKey(keys.signedKeyPair().keyPair().publicKey())
                     .signature(keys.signedKeyPair().signature())
                     .build();
         }
@@ -721,7 +717,7 @@
 
         private void digestSuccess() {
             confirmConnection();
-            preKeysHandler.upload();
+            sendPreKeys();
             createPingTask();
             sendStatusUpdate();
             loginFuture.complete(null);
@@ -812,8 +808,6 @@
                     .thenRunAsync(this::createMediaConnection);
         }
 
-<<<<<<< HEAD
-=======
         private void sendPreKeys() {
             if(keys.hasPreKeys()){
                 return;
@@ -835,7 +829,6 @@
             );
         }
 
->>>>>>> 1cdf7e8e
         private void generateQrCode(Node node, Node container) {
             printQrCode(container);
             sendConfirmNode(node, null);
@@ -918,31 +911,6 @@
         }
     }
 
-    private class PreKeysHandler {
-        private static final int DEFAULT_PRE_KEYS_SIZE = 30;
-
-        public void upload() {
-            if(keys.hasPreKeys()){
-                return;
-            }
-
-            var preKeys = IntStream.range(0, DEFAULT_PRE_KEYS_SIZE)
-                    .mapToObj(SignalPreKeyPair::ofIndex)
-                    .peek(keys.preKeys()::add)
-                    .map(SignalPreKeyPair::toNode)
-                    .toList();
-
-
-            sendQuery("set", "encrypt",
-                    with("registration", BytesHelper.intToBytes(keys.id(), 4)),
-                    with("type", KEY_BUNDLE_TYPE),
-                    with("identity", keys.signedKeyPair().publicKey()),
-                    with("list", preKeys),
-                    keys.signedKeyPair().toNode()
-            );
-        }
-    }
-
     private class MessageHandler {
         private final CacheMap<ContactJid, GroupMetadata> groupsCache;
         private final CacheMap<String, List<ContactJid>> devicesCache;
@@ -959,16 +927,10 @@
                 var deviceMessage = MessageContainer.of(DeviceSentMessage.newDeviceSentMessage(info.chatJid().toString(), info.message(), null));
                 var encodedDeviceMessage = BytesHelper.pad(PROTOBUF.writeValueAsBytes(deviceMessage));
                 var knownDevices = List.of(keys.companion().toUserJid(), info.chatJid());
-<<<<<<< HEAD
-                var otherDevices = querySyncDevices(knownDevices, true);
-                var sessions = createConversationSessions(append(knownDevices, otherDevices), encodedMessage, encodedDeviceMessage);
-                return createEncodedMessageNode(info, sessions, null, attributes);
-=======
                 return getDevices(knownDevices, true)
                         .thenApplyAsync(otherDevices -> append(knownDevices, otherDevices))
                         .thenComposeAsync(allDevices -> createConversationSessions(allDevices, encodedMessage, encodedDeviceMessage))
                         .thenApplyAsync(sessions -> createEncodedMessageNode(info, sessions, null, attributes));
->>>>>>> 1cdf7e8e
             }
 
             var senderName = new SenderKeyName(info.chatJid().toString(), keys.companion().toSignalAddress());
@@ -1117,16 +1079,12 @@
                     .flatMap(Collection::stream)
                     .toList();
             var missing = partitioned.get(false);
-<<<<<<< HEAD
-            return missing.isEmpty() ? cached : append(cached, querySyncDevicesFromWhatsapp(missing, excludeSelf));
-=======
             if (missing.isEmpty()) {
                 return completedFuture(cached);
             }
 
             return queryDevices(missing, excludeSelf)
                     .thenApplyAsync(missingDevices -> append(cached, missingDevices));
->>>>>>> 1cdf7e8e
         }
 
         @SneakyThrows
