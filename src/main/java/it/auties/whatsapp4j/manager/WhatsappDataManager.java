--- conflicted
+++ resolved
@@ -15,8 +15,8 @@
 import lombok.Getter;
 import lombok.RequiredArgsConstructor;
 import lombok.experimental.Accessors;
-import jakarta.validation.constraints.NotNull;
-
+import org.jetbrains.annotations.NotNull;
+import org.jetbrains.annotations.Nullable;
 
 import java.time.Instant;
 import java.util.*;
@@ -41,15 +41,9 @@
     private final @NotNull List<WhatsappContact> contacts;
     private final @NotNull List<Request<?>> pendingRequests;
     private final @NotNull List<WhatsappListener> listeners;
-<<<<<<< HEAD
-    private  WhatsappMediaConnection mediaConnection;
-    private final long initializationTimeStamp;
-    private  String phoneNumberJid;
-=======
     private final long initializationTimeStamp;
     private @Nullable String phoneNumberJid;
     private @Nullable WhatsappMediaConnection mediaConnection;
->>>>>>> d023d05a
     private long tag;
 
     /**
@@ -252,7 +246,7 @@
         }
     }
 
-    private void parseAction(@NotNull WhatsappWebSocket socket, @NotNull WhatsappNode node,  Object content) {
+    private void parseAction(@NotNull WhatsappWebSocket socket, @NotNull WhatsappNode node, @Nullable Object content) {
         if(!(content instanceof List<?> listContent)){
             return;
         }
@@ -415,7 +409,7 @@
                 });
     }
 
-    private void parseResponse(@NotNull WhatsappWebSocket socket, @NotNull WhatsappNode node,  Object content) {
+    private void parseResponse(@NotNull WhatsappWebSocket socket, @NotNull WhatsappNode node, @Nullable Object content) {
         var type = node.attrs().get("type");
         if (type == null) {
             return;
