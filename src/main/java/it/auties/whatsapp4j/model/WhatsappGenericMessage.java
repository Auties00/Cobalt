package it.auties.whatsapp4j.model;

import io.github.classgraph.ClassGraph;
import io.github.classgraph.ClassInfo;
import io.github.classgraph.MethodInfo;
import it.auties.whatsapp4j.api.WhatsappAPI;
import jakarta.validation.constraints.NotNull;
import lombok.EqualsAndHashCode;
import lombok.SneakyThrows;
import lombok.ToString;
<<<<<<< HEAD

import java.lang.reflect.Method;
=======
import org.jetbrains.annotations.NotNull;

import java.lang.reflect.Method;
import java.lang.reflect.Modifier;
import java.util.Arrays;
import java.util.List;
>>>>>>> d023d05a
import java.util.Optional;
import java.util.Set;
import java.util.stream.Collectors;

/**
 * A model class that represents a WhatsappMessage sent by a contact and that holds a miscellaneous message inside.
 * This class is only a model, this means that changing its values will have no real effect on WhatsappWeb's servers.
 * Instead, methods inside {@link WhatsappAPI} should be used.
 */
@EqualsAndHashCode(callSuper = true)
@ToString
public final class WhatsappGenericMessage extends WhatsappUserMessage {
    /**
     * Constructs a WhatsappUserMessage from a raw protobuf object
     *
     * @param info the raw protobuf to wrap
     */
    public WhatsappGenericMessage(WhatsappProtobuf.@NotNull WebMessageInfo info) {
        super(info, info.hasMessage());
    }

    /**
     * Returns the ContextInfo of this message if available
     *
     * @return a non empty optional if this message has a context
     */
    @Override
    @SneakyThrows
    public @NotNull Optional<WhatsappProtobuf.ContextInfo> contextInfo() {
<<<<<<< HEAD
        var scanResult = new ClassGraph().acceptClasses(info.getMessage().getClass().getCanonicalName())
                .enableAllInfo()
                .scan();
        ClassInfo classInfo = scanResult.getClassInfo(info.getMessage().getClass().getCanonicalName());
        Set<Method> methods = classInfo.getMethodInfo().stream().map(a -> a.loadClassAndGetMethod()).collect(Collectors.toSet());

        //var methods = ReflectionUtils.getMethods(info.getMessage().getClass(), ReflectionUtils.withModifier(Modifier.PUBLIC), ReflectionUtils.withPrefix("has"));
        var propertyChecker = methods.stream().filter(this::invoke).findAny();
        if(propertyChecker.isEmpty()){
            return Optional.empty();
        }
        var propertyGetter = info.getMessage().getClass().getMethod(propertyChecker.get().getName().replaceFirst("has", "get"));
        var property = propertyGetter.invoke(info.getMessage());
        var propertyResult = new ClassGraph().acceptClasses(property.getClass().getCanonicalName())
                .enableMethodInfo()
                .scan();
        ClassInfo propertyClassInfo = propertyResult.getClassInfo(property.getClass().getCanonicalName());
        Optional<MethodInfo> hasContextInfo = propertyClassInfo.getMethodInfo().stream().filter(a -> a.isPublic() && a.getName().equals("hasContextInfo")).findAny();
        return hasContextInfo.isEmpty() ? Optional.empty() : Optional.of((WhatsappProtobuf.ContextInfo) property.getClass().getMethod("getContextInfo").invoke(property));
=======
        var methods = findCheckerMethods();
        var propertyChecker = methods.stream().filter(this::invokeCheckerMethod).findAny();
        if(propertyChecker.isEmpty()){
            return Optional.empty();
        }

        var propertyGetter = findGetterMethod(propertyChecker.get());
        var property = propertyGetter.invoke(info.getMessage());

        return findContextInfoMethod(property).map(method -> invokeContextInfoGetter(property, method));
    }

    private @NotNull Method findGetterMethod(@NotNull Method propertyChecker) throws NoSuchMethodException {
        return info.getMessage().getClass().getMethod(propertyChecker.getName().replaceFirst("has", "get"));
    }

    private @NotNull List<Method> findCheckerMethods() {
        return Arrays.stream(info.getMessage().getClass().getMethods())
                .filter(method -> Modifier.isPublic(method.getModifiers()) && method.getName().startsWith("has"))
                .toList();
>>>>>>> d023d05a
    }

    @SneakyThrows
    private boolean invokeCheckerMethod(@NotNull Method method) {
        return (boolean) method.invoke(info.getMessage());
    }

    private @NotNull Optional<Method> findContextInfoMethod(@NotNull Object property){
        try {
            return Optional.of(property.getClass().getMethod("hasContextInfo"));
        }catch (NoSuchMethodException ex){
            return Optional.empty();
        }
    }

    @SneakyThrows
    private @NotNull WhatsappProtobuf.ContextInfo invokeContextInfoGetter(@NotNull Object property, @NotNull Method method) {
        return (WhatsappProtobuf.ContextInfo) method.invoke(property);
    }
}<|MERGE_RESOLUTION|>--- conflicted
+++ resolved
@@ -1,27 +1,16 @@
 package it.auties.whatsapp4j.model;
 
-import io.github.classgraph.ClassGraph;
-import io.github.classgraph.ClassInfo;
-import io.github.classgraph.MethodInfo;
 import it.auties.whatsapp4j.api.WhatsappAPI;
-import jakarta.validation.constraints.NotNull;
 import lombok.EqualsAndHashCode;
 import lombok.SneakyThrows;
 import lombok.ToString;
-<<<<<<< HEAD
-
-import java.lang.reflect.Method;
-=======
 import org.jetbrains.annotations.NotNull;
 
 import java.lang.reflect.Method;
 import java.lang.reflect.Modifier;
 import java.util.Arrays;
 import java.util.List;
->>>>>>> d023d05a
 import java.util.Optional;
-import java.util.Set;
-import java.util.stream.Collectors;
 
 /**
  * A model class that represents a WhatsappMessage sent by a contact and that holds a miscellaneous message inside.
@@ -48,27 +37,6 @@
     @Override
     @SneakyThrows
     public @NotNull Optional<WhatsappProtobuf.ContextInfo> contextInfo() {
-<<<<<<< HEAD
-        var scanResult = new ClassGraph().acceptClasses(info.getMessage().getClass().getCanonicalName())
-                .enableAllInfo()
-                .scan();
-        ClassInfo classInfo = scanResult.getClassInfo(info.getMessage().getClass().getCanonicalName());
-        Set<Method> methods = classInfo.getMethodInfo().stream().map(a -> a.loadClassAndGetMethod()).collect(Collectors.toSet());
-
-        //var methods = ReflectionUtils.getMethods(info.getMessage().getClass(), ReflectionUtils.withModifier(Modifier.PUBLIC), ReflectionUtils.withPrefix("has"));
-        var propertyChecker = methods.stream().filter(this::invoke).findAny();
-        if(propertyChecker.isEmpty()){
-            return Optional.empty();
-        }
-        var propertyGetter = info.getMessage().getClass().getMethod(propertyChecker.get().getName().replaceFirst("has", "get"));
-        var property = propertyGetter.invoke(info.getMessage());
-        var propertyResult = new ClassGraph().acceptClasses(property.getClass().getCanonicalName())
-                .enableMethodInfo()
-                .scan();
-        ClassInfo propertyClassInfo = propertyResult.getClassInfo(property.getClass().getCanonicalName());
-        Optional<MethodInfo> hasContextInfo = propertyClassInfo.getMethodInfo().stream().filter(a -> a.isPublic() && a.getName().equals("hasContextInfo")).findAny();
-        return hasContextInfo.isEmpty() ? Optional.empty() : Optional.of((WhatsappProtobuf.ContextInfo) property.getClass().getMethod("getContextInfo").invoke(property));
-=======
         var methods = findCheckerMethods();
         var propertyChecker = methods.stream().filter(this::invokeCheckerMethod).findAny();
         if(propertyChecker.isEmpty()){
@@ -89,7 +57,6 @@
         return Arrays.stream(info.getMessage().getClass().getMethods())
                 .filter(method -> Modifier.isPublic(method.getModifiers()) && method.getName().startsWith("has"))
                 .toList();
->>>>>>> d023d05a
     }
 
     @SneakyThrows
