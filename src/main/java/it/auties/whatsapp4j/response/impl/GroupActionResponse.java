--- conflicted
+++ resolved
@@ -1,35 +1,15 @@
 package it.auties.whatsapp4j.response.impl;
 
 import it.auties.whatsapp4j.response.model.JsonResponseModel;
-import jakarta.validation.constraints.NotNull;
-import lombok.EqualsAndHashCode;
-import lombok.Getter;
-import lombok.Setter;
-import lombok.ToString;
-import lombok.experimental.Accessors;
+import org.jetbrains.annotations.NotNull;
 
 import java.util.List;
-import java.util.Objects;
 
-<<<<<<< HEAD
-@Getter
-@Setter
-@Accessors(chain = true,fluent = true)
-@EqualsAndHashCode
-@ToString
-public final class GroupActionResponse implements JsonResponseModel {
-    private final @NotNull List<String> participants;
-
-    public GroupActionResponse(@NotNull List<String> participants) {
-        this.participants = participants;
-    }
-=======
 /**
  * A json model that contains information about an action executed in a WhatsappGroup
  *
  * @param participants the jids of the participants on which the action was executed
  */
 public record GroupActionResponse(@NotNull List<String> participants) implements JsonResponseModel {
->>>>>>> d023d05a
 
 }