--- conflicted
+++ resolved
@@ -2,30 +2,8 @@
 
 import com.fasterxml.jackson.annotation.JsonProperty;
 import it.auties.whatsapp4j.response.model.JsonResponseModel;
-import jakarta.validation.constraints.NotNull;
-import lombok.EqualsAndHashCode;
-import lombok.Getter;
-import lombok.Setter;
-import lombok.ToString;
-import lombok.experimental.Accessors;
+import org.jetbrains.annotations.NotNull;
 
-<<<<<<< HEAD
-@Getter
-@Setter
-@Accessors(chain = true,fluent = true)
-@EqualsAndHashCode
-@ToString
-public final class DescriptionChangeResponse implements JsonResponseModel {
-    @JsonProperty("desc")
-    private final @NotNull String description;
-    @JsonProperty("descId")
-    private final String descriptionId;
-
-    public DescriptionChangeResponse(@JsonProperty("desc") @NotNull String description, @JsonProperty("descId") String descriptionId) {
-        this.description = description;
-        this.descriptionId = descriptionId;
-    }
-=======
 /**
  * A json model that contains information about a change in a WhatsappGroup's description
  *
@@ -33,5 +11,4 @@
  * @param descriptionId the id of the new description
  */
 public record DescriptionChangeResponse(@JsonProperty("desc") @NotNull String description, @JsonProperty("descId") String descriptionId) implements JsonResponseModel {
->>>>>>> d023d05a
 }