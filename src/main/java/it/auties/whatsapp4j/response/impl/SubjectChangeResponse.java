package it.auties.whatsapp4j.response.impl;

import com.fasterxml.jackson.annotation.JsonProperty;
import it.auties.whatsapp4j.response.model.JsonResponseModel;
import jakarta.validation.constraints.NotNull;
import lombok.*;
import lombok.experimental.Accessors;

import java.util.Objects;

@AllArgsConstructor
@Getter
@Setter
@Accessors(chain = true,fluent = true)
@EqualsAndHashCode
@ToString
public final class SubjectChangeResponse implements JsonResponseModel {
    private final @NotNull String subject;
    @JsonProperty("s_t")
    private final long timestamp;
    @JsonProperty("s_o")
    private final @NotNull String authorJid;

<<<<<<< HEAD
=======
/**
 * A json model that contains information about a change in a WhatsappGroup's subject
 *
 * @param subject the new subject
 * @param timestamp the timestamp in seconds since {@link java.time.Instant#EPOCH}
 * @param authorJid the jid of the participant that changed the subject
 */
public record SubjectChangeResponse(@NotNull String subject, @JsonProperty("s_t") long timestamp,
                                    @JsonProperty("s_o") @NotNull String authorJid) implements JsonResponseModel {
>>>>>>> d023d05a
}<|MERGE_RESOLUTION|>--- conflicted
+++ resolved
@@ -2,27 +2,8 @@
 
 import com.fasterxml.jackson.annotation.JsonProperty;
 import it.auties.whatsapp4j.response.model.JsonResponseModel;
-import jakarta.validation.constraints.NotNull;
-import lombok.*;
-import lombok.experimental.Accessors;
+import org.jetbrains.annotations.NotNull;
 
-import java.util.Objects;
-
-@AllArgsConstructor
-@Getter
-@Setter
-@Accessors(chain = true,fluent = true)
-@EqualsAndHashCode
-@ToString
-public final class SubjectChangeResponse implements JsonResponseModel {
-    private final @NotNull String subject;
-    @JsonProperty("s_t")
-    private final long timestamp;
-    @JsonProperty("s_o")
-    private final @NotNull String authorJid;
-
-<<<<<<< HEAD
-=======
 /**
  * A json model that contains information about a change in a WhatsappGroup's subject
  *
@@ -32,5 +13,4 @@
  */
 public record SubjectChangeResponse(@NotNull String subject, @JsonProperty("s_t") long timestamp,
                                     @JsonProperty("s_o") @NotNull String authorJid) implements JsonResponseModel {
->>>>>>> d023d05a
 }