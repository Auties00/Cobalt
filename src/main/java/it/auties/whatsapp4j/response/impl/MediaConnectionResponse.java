package it.auties.whatsapp4j.response.impl;

import com.fasterxml.jackson.annotation.JsonProperty;
import it.auties.whatsapp4j.model.WhatsappMediaConnection;
import it.auties.whatsapp4j.response.model.JsonResponseModel;
import jakarta.validation.constraints.NotNull;
import lombok.EqualsAndHashCode;
import lombok.Getter;
import lombok.Setter;
import lombok.ToString;
import lombok.experimental.Accessors;

<<<<<<< HEAD
import java.util.Objects;
=======
/**
 * A json model that contains a {@link WhatsappMediaConnection}, used to decrypt media files
 *
 * @param status the http status code for the original request
 * @param connection an instance of the requested connection
 */
public record MediaConnectionResponse(int status, @NotNull @JsonProperty("media_conn") WhatsappMediaConnection connection) implements JsonResponseModel {
>>>>>>> d023d05a

@Getter
@Setter
@Accessors(chain = true,fluent = true)
@EqualsAndHashCode
@ToString
public final class MediaConnectionResponse implements JsonResponseModel {
    private final int status;
    @JsonProperty("media_conn")
    private final @NotNull WhatsappMediaConnection connection;

    public MediaConnectionResponse(int status, @NotNull @JsonProperty("media_conn") WhatsappMediaConnection connection) {
        this.status = status;
        this.connection = connection;
    }
}<|MERGE_RESOLUTION|>--- conflicted
+++ resolved
@@ -3,16 +3,8 @@
 import com.fasterxml.jackson.annotation.JsonProperty;
 import it.auties.whatsapp4j.model.WhatsappMediaConnection;
 import it.auties.whatsapp4j.response.model.JsonResponseModel;
-import jakarta.validation.constraints.NotNull;
-import lombok.EqualsAndHashCode;
-import lombok.Getter;
-import lombok.Setter;
-import lombok.ToString;
-import lombok.experimental.Accessors;
+import org.jetbrains.annotations.NotNull;
 
-<<<<<<< HEAD
-import java.util.Objects;
-=======
 /**
  * A json model that contains a {@link WhatsappMediaConnection}, used to decrypt media files
  *
@@ -20,20 +12,5 @@
  * @param connection an instance of the requested connection
  */
 public record MediaConnectionResponse(int status, @NotNull @JsonProperty("media_conn") WhatsappMediaConnection connection) implements JsonResponseModel {
->>>>>>> d023d05a
 
-@Getter
-@Setter
-@Accessors(chain = true,fluent = true)
-@EqualsAndHashCode
-@ToString
-public final class MediaConnectionResponse implements JsonResponseModel {
-    private final int status;
-    @JsonProperty("media_conn")
-    private final @NotNull WhatsappMediaConnection connection;
-
-    public MediaConnectionResponse(int status, @NotNull @JsonProperty("media_conn") WhatsappMediaConnection connection) {
-        this.status = status;
-        this.connection = connection;
-    }
 }