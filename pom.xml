<?xml version="1.0" encoding="UTF-8"?>
<project xmlns="http://maven.apache.org/POM/4.0.0" xmlns:xsi="http://www.w3.org/2001/XMLSchema-instance" xsi:schemaLocation="http://maven.apache.org/POM/4.0.0 http://maven.apache.org/xsd/maven-4.0.0.xsd">
    <modelVersion>4.0.0</modelVersion>
    <groupId>com.github.auties00</groupId>
    <artifactId>whatsappweb4j</artifactId>
    <version>3.3.0</version>
    <name>${project.groupId}:${project.artifactId}</name>
    <description>Standalone fully-featured Whatsapp Web API for Java and Kotlin</description>
    <url>https://github.com/Auties00/WhatsappWeb4j</url>
    <developers>
        <developer>
            <name>Alessandro Autiero</name>
            <email>alautiero@gmail.com</email>
        </developer>
    </developers>
    <licenses>
        <license>
            <name>MIT License</name>
            <url>https://www.opensource.org/licenses/mit-license.php</url>
            <distribution>repo</distribution>
        </license>
    </licenses>
    <scm>
        <url>https://github.com/Auties00/WhatsappWeb4j/tree/master</url>
        <connection>scm:git:https://github.com/Auties00/WhatsappWeb4j.git</connection>
        <developerConnection>scm:ssh:https://github.com/Auties00/WhatsappWeb4j.git</developerConnection>
    </scm>

    <distributionManagement>
        <snapshotRepository>
            <id>ossrh</id>
            <url>https://s01.oss.sonatype.org/content/repositories/snapshots</url>
        </snapshotRepository>
        <repository>
            <id>ossrh</id>
            <url>https://s01.oss.sonatype.org/service/local/staging/deploy/maven2/</url>
        </repository>
    </distributionManagement>

    <repositories>
        <repository>
            <id>jitpack.io</id>
            <url>https://jitpack.io</url>
        </repository>
    </repositories>

    <profiles>
        <profile>
            <id>sign</id>
            <activation>
                <property>
                    <name>performRelease</name>
                    <value>true</value>
                </property>
            </activation>
            <build>
                <plugins>
                    <!-- Sign the artifacts -->
                    <plugin>
                        <groupId>org.apache.maven.plugins</groupId>
                        <artifactId>maven-gpg-plugin</artifactId>
                        <version>${maven.gpg.plugin.version}</version>
                        <executions>
                            <execution>
                                <id>sign-artifacts</id>
                                <phase>verify</phase>
                                <goals>
                                    <goal>sign</goal>
                                </goals>
                                <configuration>
                                    <keyname>${gpg.keyname}</keyname>
                                    <passphraseServerId>${gpg.passphrase}</passphraseServerId>
                                    <gpgArguments>
                                        <arg>--pinentry-mode</arg>
                                        <arg>loopback</arg>
                                    </gpgArguments>
                                </configuration>
                            </execution>
                        </executions>
                    </plugin>
                </plugins>
            </build>
        </profile>
    </profiles>
    <packaging>jar</packaging>

    <properties>
        <project.build.sourceEncoding>UTF-8</project.build.sourceEncoding>
        <java.version>17</java.version>
        <maven.surefire.plugin.version>3.0.0-M9</maven.surefire.plugin.version>
        <maven.gpg.plugin.version>3.0.1</maven.gpg.plugin.version>
        <maven.compiler.plugin.version>3.10.1</maven.compiler.plugin.version>
        <maven.source.plugin.version>3.2.1</maven.source.plugin.version>
        <maven.javadoc.plugin.version>3.5.0</maven.javadoc.plugin.version>
        <maven.nexus.plugin.version>1.6.13</maven.nexus.plugin.version>
        <bouncy.castle.version>1.70</bouncy.castle.version>
        <zxing.version>3.5.1</zxing.version>
<<<<<<< HEAD
        <protoc.version>1.21</protoc.version>
        <tyrus.version>2.1.3</tyrus.version>
        <lombok.version>1.18.26</lombok.version>
        <junit.version>5.9.2</junit.version>
=======
        <protoc.version>1.22</protoc.version>
        <tyrus.version>2.1.0</tyrus.version>
        <lombok.version>1.18.24</lombok.version>
        <junit.version>5.9.0</junit.version>
>>>>>>> 75a1f9c3
        <jna.version>5.12.1</jna.version>
        <jackson.version>2.14.2</jackson.version>
        <jackson.modules.version>2.14.2</jackson.modules.version>
        <jackson.map.version>1.3</jackson.map.version>
        <curve25519.version>1.1</curve25519.version>
        <bytes.version>1.2</bytes.version>
        <classgraph.version>4.8.157</classgraph.version>
        <reflection.version>1.2</reflection.version>
        <caffeine.version>3.1.5</caffeine.version>
        <lazysodium.version>5.1.4</lazysodium.version>
        <linkpreview.version>2.1</linkpreview.version>
        <vcard.version>0.11.3</vcard.version>
        <qr.terminal.version>2.2</qr.terminal.version>
        <libphonenumber.version>8.13.7</libphonenumber.version>
        <pdfbox.version>2.0.27</pdfbox.version>
        <poi.version>5.2.3</poi.version>
        <delombok.plugin.version>1.18.24.1</delombok.plugin.version>
        <delombok.input>${project.basedir}/src/main/java</delombok.input>
        <delombok.output>${project.build.directory}/delombok</delombok.output>
    </properties>

    <build>
        <plugins>
            <!-- Compile the project-->
            <plugin>
                <groupId>org.apache.maven.plugins</groupId>
                <artifactId>maven-compiler-plugin</artifactId>
                <version>${maven.compiler.plugin.version}</version>
                <configuration>
                    <source>${java.version}</source>
                    <target>${java.version}</target>
                    <release>${java.version}</release>
                    <annotationProcessorPaths>
                        <annotationProcessorPath>
                            <groupId>org.projectlombok</groupId>
                            <artifactId>lombok</artifactId>
                            <version>${lombok.version}</version>
                        </annotationProcessorPath>
                        <annotationProcessorPath>
                            <groupId>com.github.auties00</groupId>
                            <artifactId>protobuf-serializer-performance</artifactId>
                            <version>${protoc.version}</version>
                        </annotationProcessorPath>
                    </annotationProcessorPaths>
                    <compilerArgs>
                        <compilerArg>--enable-preview</compilerArg>
                    </compilerArgs>
                    <failOnError>true</failOnError>
                </configuration>
            </plugin>

            <!-- Test the library to be sure that everything works-->
            <plugin>
                <groupId>org.apache.maven.plugins</groupId>
                <artifactId>maven-surefire-plugin</artifactId>
                <version>${maven.surefire.plugin.version}</version>
                <dependencies>
                    <dependency>
                        <groupId>org.junit.jupiter</groupId>
                        <artifactId>junit-jupiter-engine</artifactId>
                        <version>${junit.version}</version>
                    </dependency>
                </dependencies>
                <configuration>
                    <argLine>--enable-preview</argLine>
                </configuration>
            </plugin>

            <!-- Attach the sourcecode -->
            <plugin>
                <groupId>org.apache.maven.plugins</groupId>
                <artifactId>maven-source-plugin</artifactId>
                <version>${maven.source.plugin.version}</version>
                <executions>
                    <execution>
                        <id>attach-sources</id>
                        <goals>
                            <goal>jar</goal>
                        </goals>
                    </execution>
                </executions>
            </plugin>

            <!-- Delombok the project to prepare for javadoc generation -->
            <plugin>
                <groupId>com.github.auties00</groupId>
                <artifactId>delombok-plugin</artifactId>
                <version>${delombok.plugin.version}</version>
                <configuration>
                    <rootDirectory>${project.build.sourceDirectory}</rootDirectory>
                    <outputDirectory>${delombok.output}</outputDirectory>
                    <excludedFiles>
                        <excludedFile>module-info.java</excludedFile>
                    </excludedFiles>
                    <parameters>
                        <encoding>UTF-8</encoding>
                    </parameters>
                </configuration>
                <executions>
                    <execution>
                        <phase>process-sources</phase>
                        <goals>
                            <goal>delombok</goal>
                        </goals>
                    </execution>
                </executions>
            </plugin>

            <!-- Generate and attach javadocs from delomboked source -->
            <plugin>
                <groupId>org.apache.maven.plugins</groupId>
                <artifactId>maven-javadoc-plugin</artifactId>
                <version>${maven.javadoc.plugin.version}</version>
                <executions>
                    <execution>
                        <id>attach-javadocs</id>
                        <goals>
                            <goal>jar</goal>
                        </goals>
                    </execution>
                </executions>
                <configuration>
                    <sourcepath>${delombok.output}</sourcepath>
                    <release>${java.version}</release>
                    <failOnError>true</failOnError>
                    <additionalOptions>--enable-preview</additionalOptions>
                    <show>private</show>
                    <debug>true</debug>
                    <verbose>true</verbose>
                </configuration>
            </plugin>

            <!-- Deploy the result-->
            <plugin>
                <groupId>org.sonatype.plugins</groupId>
                <artifactId>nexus-staging-maven-plugin</artifactId>
                <version>${maven.nexus.plugin.version}</version>
                <extensions>true</extensions>
                <configuration>
                    <serverId>ossrh</serverId>
                    <nexusUrl>https://s01.oss.sonatype.org/</nexusUrl>
                    <autoReleaseAfterClose>true</autoReleaseAfterClose>
                </configuration>
            </plugin>
        </plugins>
    </build>

    <dependencies>
        <dependency>
            <groupId>org.projectlombok</groupId>
            <artifactId>lombok</artifactId>
            <version>${lombok.version}</version>
            <scope>compile</scope>
        </dependency>
        <dependency>
            <groupId>org.glassfish.tyrus</groupId>
            <artifactId>tyrus-server</artifactId>
            <version>${tyrus.version}</version>
        </dependency>
        <dependency>
            <groupId>com.google.zxing</groupId>
            <artifactId>javase</artifactId>
            <version>${zxing.version}</version>
        </dependency>
        <dependency>
            <groupId>org.bouncycastle</groupId>
            <artifactId>bcpkix-jdk15on</artifactId>
            <version>${bouncy.castle.version}</version>
        </dependency>
        <dependency>
            <groupId>org.bouncycastle</groupId>
            <artifactId>bcprov-jdk15on</artifactId>
            <version>${bouncy.castle.version}</version>
        </dependency>
        <dependency>
            <groupId>com.github.auties00</groupId>
            <artifactId>protobuf-serializer-performance</artifactId>
            <version>${protoc.version}</version>
        </dependency>
        <dependency>
            <groupId>com.fasterxml.jackson.core</groupId>
            <artifactId>jackson-databind</artifactId>
            <version>${jackson.version}</version>
        </dependency>
        <dependency>
            <groupId>com.fasterxml.jackson.datatype</groupId>
            <artifactId>jackson-datatype-jsr310</artifactId>
            <version>${jackson.modules.version}</version>
        </dependency>
        <dependency>
            <groupId>com.fasterxml.jackson.datatype</groupId>
            <artifactId>jackson-datatype-jdk8</artifactId>
            <version>${jackson.modules.version}</version>
        </dependency>
        <dependency>
            <groupId>com.fasterxml.jackson.dataformat</groupId>
            <artifactId>jackson-dataformat-smile</artifactId>
            <version>${jackson.modules.version}</version>
        </dependency>
        <dependency>
            <groupId>com.github.auties00</groupId>
            <artifactId>map-module</artifactId>
            <version>${jackson.map.version}</version>
        </dependency>
        <dependency>
            <groupId>com.github.auties00</groupId>
            <artifactId>curve25519</artifactId>
            <version>${curve25519.version}</version>
        </dependency>
        <dependency>
            <groupId>io.github.classgraph</groupId>
            <artifactId>classgraph</artifactId>
            <version>${classgraph.version}</version>
        </dependency>
        <dependency>
            <groupId>com.github.ben-manes.caffeine</groupId>
            <artifactId>caffeine</artifactId>
            <version>${caffeine.version}</version>
        </dependency>
        <dependency>
            <groupId>com.github.auties00</groupId>
            <artifactId>bytes</artifactId>
            <version>${bytes.version}</version>
        </dependency>
        <dependency>
            <groupId>com.github.auties00</groupId>
            <artifactId>link-preview</artifactId>
            <version>${linkpreview.version}</version>
        </dependency>
        <dependency>
            <groupId>com.github.auties00</groupId>
            <artifactId>qr-terminal</artifactId>
            <version>${qr.terminal.version}</version>
        </dependency>
        <dependency>
            <groupId>com.googlecode.ez-vcard</groupId>
            <artifactId>ez-vcard</artifactId>
            <version>${vcard.version}</version>
        </dependency>
        <dependency>
            <groupId>com.googlecode.libphonenumber</groupId>
            <artifactId>libphonenumber</artifactId>
            <version>${libphonenumber.version}</version>
        </dependency>
        <dependency>
            <groupId>org.apache.pdfbox</groupId>
            <artifactId>pdfbox</artifactId>
            <version>${pdfbox.version}</version>
        </dependency>
        <dependency>
            <groupId>org.apache.poi</groupId>
            <artifactId>poi-ooxml</artifactId>
            <version>${poi.version}</version>
        </dependency>
        <dependency>
            <groupId>org.apache.poi</groupId>
            <artifactId>poi-scratchpad</artifactId>
            <version>${poi.version}</version>
        </dependency>
        <dependency>
            <groupId>org.junit.jupiter</groupId>
            <artifactId>junit-jupiter</artifactId>
            <version>${junit.version}</version>
            <scope>test</scope>
        </dependency>
        <dependency>
            <groupId>org.junit.jupiter</groupId>
            <artifactId>junit-jupiter-engine</artifactId>
            <version>${junit.version}</version>
            <scope>test</scope>
        </dependency>
        <dependency>
            <groupId>com.goterl</groupId>
            <artifactId>lazysodium-java</artifactId>
            <version>${lazysodium.version}</version>
            <scope>test</scope>
        </dependency>
        <dependency>
            <groupId>net.java.dev.jna</groupId>
            <artifactId>jna</artifactId>
            <version>${jna.version}</version>
            <scope>test</scope>
        </dependency>
        <dependency>
            <groupId>org.bouncycastle</groupId>
            <artifactId>bcmail-jdk15on</artifactId>
            <version>${bouncy.castle.version}</version>
            <scope>test</scope>
        </dependency>
        <dependency>
            <groupId>org.bouncycastle</groupId>
            <artifactId>bcpg-jdk15on</artifactId>
            <version>${bouncy.castle.version}</version>
            <scope>test</scope>
        </dependency>
    </dependencies>
</project><|MERGE_RESOLUTION|>--- conflicted
+++ resolved
@@ -95,17 +95,10 @@
         <maven.nexus.plugin.version>1.6.13</maven.nexus.plugin.version>
         <bouncy.castle.version>1.70</bouncy.castle.version>
         <zxing.version>3.5.1</zxing.version>
-<<<<<<< HEAD
-        <protoc.version>1.21</protoc.version>
-        <tyrus.version>2.1.3</tyrus.version>
-        <lombok.version>1.18.26</lombok.version>
-        <junit.version>5.9.2</junit.version>
-=======
         <protoc.version>1.22</protoc.version>
         <tyrus.version>2.1.0</tyrus.version>
         <lombok.version>1.18.24</lombok.version>
         <junit.version>5.9.0</junit.version>
->>>>>>> 75a1f9c3
         <jna.version>5.12.1</jna.version>
         <jackson.version>2.14.2</jackson.version>
         <jackson.modules.version>2.14.2</jackson.modules.version>
