--- conflicted
+++ resolved
@@ -1,16 +1,11 @@
 <?xml version="1.0" encoding="UTF-8"?>
 <project xmlns="http://maven.apache.org/POM/4.0.0" xmlns:xsi="http://www.w3.org/2001/XMLSchema-instance" xsi:schemaLocation="http://maven.apache.org/POM/4.0.0 http://maven.apache.org/xsd/maven-4.0.0.xsd">
-
-
     <modelVersion>4.0.0</modelVersion>
     <groupId>com.github.auties00</groupId>
     <artifactId>whatsappweb4j</artifactId>
     <version>1.3-SNAPSHOT</version>
-
     <name>${project.groupId}:${project.artifactId}</name>
     <description>Standalone fully-featured Whatsapp Web API for Java and Kotlin</description>
-
-
     <url>https://github.com/Auties00/WhatsappWeb4j</url>
     <developers>
         <developer>
@@ -88,11 +83,7 @@
         <curve25519-version>0.5.0</curve25519-version>
 
         <hkdf-version>1.0.2</hkdf-version>
-<<<<<<< HEAD
-
-=======
-        <protobuf-version>3.14.0</protobuf-version>
->>>>>>> d023d05a
+
         <vcard-version>0.11.2</vcard-version>
 
         <ee.modules>1.1.1.8-jre16</ee.modules>
@@ -132,6 +123,7 @@
                     <!-- Enable lombok compilation access to com.sun, and access to mapstruct to build-->
                     <compilerArgs>
                         <arg>-J--illegal-access=permit</arg>
+                        <arg>-J-enable-preview</arg>
                     </compilerArgs>
                     <failOnError>true</failOnError>
                 </configuration>
@@ -192,7 +184,6 @@
                             <goal>jar</goal>
                         </goals>
                         <configuration>
-                            <sourcepath>${project.basedir}/target/delombok/</sourcepath>
                             <javadocExecutable>${java.home}/bin/javadoc.exe</javadocExecutable>
                             <release>${java-version}</release>
                             <detectJavaApiLink>false</detectJavaApiLink>
@@ -309,27 +300,6 @@
             <optional>true</optional>
         </dependency>
 
-        <dependency>
-            <groupId>com.fasterxml.jackson.core</groupId>
-            <artifactId>jackson-databind</artifactId>
-            <version>${jackson-version}</version>
-        </dependency>
-
-<<<<<<< HEAD
-=======
-        <!-- Cryptographic dependencies -->
-        <dependency>
-            <groupId>at.favre.lib</groupId>
-            <artifactId>hkdf</artifactId>
-            <version>${hkdf-version}</version>
-        </dependency>
-        <dependency>
-            <groupId>org.whispersystems</groupId>
-            <artifactId>curve25519-java</artifactId>
-            <version>${curve25519-version}</version>
-        </dependency>
-
->>>>>>> d023d05a
         <!-- Annotations & Reflection dependencies -->
         <dependency>
             <groupId>org.projectlombok</groupId>
@@ -338,13 +308,6 @@
             <scope>provided</scope>
         </dependency>
 
-        <dependency>
-            <groupId>io.github.classgraph</groupId>
-            <artifactId>classgraph</artifactId>
-            <version>${classgraph.version}</version>
-        </dependency>
-<<<<<<< HEAD
-
         <!-- Jakarta EE 9 Modular Libraries -->
 
         <dependency>
@@ -359,25 +322,5 @@
             <version>${ee.modules}</version>
         </dependency>
 
-        <dependency>
-            <groupId>com.guicedee.services</groupId>
-            <artifactId>jakarta.xml.bind-api</artifactId>
-            <version>${ee.modules}</version>
-        </dependency>
-
-        <dependency>
-            <groupId>com.guicedee.services</groupId>
-            <artifactId>undertow-websockets-jsr</artifactId>
-            <version>${ee.modules}</version>
-        </dependency>
-
-        <dependency>
-            <groupId>com.guicedee.services</groupId>
-            <artifactId>guava</artifactId>
-            <version>${ee.modules}</version>
-        </dependency>
-
-=======
->>>>>>> d023d05a
     </dependencies>
 </project>